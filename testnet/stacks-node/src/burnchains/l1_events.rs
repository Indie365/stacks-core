use std::sync::atomic::{AtomicBool, Ordering};
use std::sync::{Arc, Mutex};
use std::time::Instant;

use stacks::burnchains::db::BurnchainDB;
use stacks::burnchains::events::NewBlock;
use stacks::burnchains::indexer::BurnchainIndexer;
use stacks::burnchains::{Burnchain, Error as BurnchainError, Txid};
use stacks::chainstate::burn::db::sortdb::SortitionDB;
use stacks::chainstate::coordinator::comm::CoordinatorChannels;
use stacks::chainstate::stacks::index::ClarityMarfTrieId;
use stacks::chainstate::stacks::StacksTransaction;
use stacks::codec::StacksMessageCodec;
use stacks::core::StacksEpoch;
use stacks::types::chainstate::{BlockHeaderHash, StacksBlockId};
use stacks::util::hash::hex_bytes;
use stacks::util::sleep_ms;
<<<<<<< HEAD
=======
use stacks::vm::types::QualifiedContractIdentifier;
use stacks::vm::ClarityName;
use stacks_common::types::chainstate::BurnchainHeaderHash;
>>>>>>> 00fff24c

use super::commitment::{Layer1Committer, MultiPartyCommitter};
use super::db_indexer::DBBurnchainIndexer;
use super::{burnchain_from_config, BurnchainChannel, Error};

use crate::burnchains::commitment::DirectCommitter;
use crate::config::CommitStrategy;
use crate::operations::BurnchainOpSigner;
use crate::util::hash::Sha512Trunc256Sum;
use crate::{BurnchainController, BurnchainTip, Config};

#[derive(Clone)]
pub struct L1Channel {
    blocks: Arc<Mutex<Vec<NewBlock>>>,
}

pub struct L1Controller {
    burnchain: Burnchain,
    config: Config,
    indexer: DBBurnchainIndexer,

    db: Option<SortitionDB>,
    burnchain_db: Option<BurnchainDB>,

    should_keep_running: Option<Arc<AtomicBool>>,

    coordinator: CoordinatorChannels,
    chain_tip: Option<BurnchainTip>,

    committer: Box<dyn Layer1Committer + Send>,
}

impl L1Channel {
    /// Creates a channel with a single block with hash from `make_mock_byte_string`.
    pub fn single_block() -> L1Channel {
        L1Channel {
            blocks: Arc::new(Mutex::new(vec![NewBlock {
                block_height: 0,
                burn_block_time: 0,
                index_block_hash: StacksBlockId(make_mock_byte_string_for_first_l1_block()),
                parent_index_block_hash: StacksBlockId::sentinel(),
                events: vec![],
            }])),
        }
    }
}
lazy_static! {
    pub static ref STATIC_EVENTS_STREAM: Arc<L1Channel> = Arc::new(L1Channel::single_block());
    static ref NEXT_BURN_BLOCK: Arc<Mutex<u64>> = Arc::new(Mutex::new(1));
}

/// This outputs a hard-coded value for the hash of the first block created by the
/// Stacks L1 chain. For some reason, this seems stable.
fn make_mock_byte_string_for_first_l1_block() -> [u8; 32] {
    let mut bytes_1 = [0u8; 32];
    let bytes_vec = hex_bytes("55c9861be5cff984a20ce6d99d4aa65941412889bdc665094136429b84f8c2ee")
        .expect("hex value problem");
    bytes_1.copy_from_slice(&bytes_vec[0..32]);
    bytes_1
}

impl BurnchainChannel for L1Channel {
    fn push_block(&self, new_block: NewBlock) -> Result<(), stacks::burnchains::Error> {
        let mut blocks = self.blocks.lock().unwrap();
        blocks.push(new_block);
        Ok(())
    }
}

impl L1Controller {
    pub fn new(config: Config, coordinator: CoordinatorChannels) -> Result<L1Controller, Error> {
        let indexer = DBBurnchainIndexer::new(
            &config.get_burnchain_path_str(),
            config.burnchain.clone(),
            true,
        )?;
        let burnchain = burnchain_from_config(&config.get_burn_db_path(), &config.burnchain)?;
        let committer: Box<dyn Layer1Committer + Send> = match &config.burnchain.commit_strategy {
            CommitStrategy::Direct => Box::new(DirectCommitter {
                config: config.burnchain.clone(),
            }),
            CommitStrategy::MultiMiner {
                required_signers,
                contract,
            } => Box::new(MultiPartyCommitter::new(
                &config.burnchain,
                *required_signers,
                contract,
            )),
        };
        Ok(L1Controller {
            burnchain,
            config,
            indexer,
            db: None,
            burnchain_db: None,
            should_keep_running: Some(Arc::new(AtomicBool::new(true))),
            coordinator,
            chain_tip: None,
            committer,
        })
    }

    fn receive_blocks(
        &mut self,
        block_for_sortitions: bool,
        target_block_height_opt: Option<u64>,
    ) -> Result<(BurnchainTip, u64), Error> {
        let coordinator_comms = self.coordinator.clone();
        let mut burnchain = self.get_burnchain();

        let (block_snapshot, burnchain_height) = loop {
            match burnchain.sync_with_indexer(
                &mut self.indexer,
                coordinator_comms.clone(),
                target_block_height_opt,
                None,
                self.should_keep_running.clone(),
            ) {
                Ok(x) => {
                    // initialize the dbs...
                    self.sortdb_mut();

                    // wait for the chains coordinator to catch up with us
                    if block_for_sortitions {
                        self.wait_for_sortitions(Some(x.block_height))?;
                    }

                    // NOTE: This is the latest _sortition_ on the canonical sortition history, not the latest burnchain block!
                    let sort_tip =
                        SortitionDB::get_canonical_burn_chain_tip(self.sortdb_ref().conn())
                            .expect("Sortition DB error.");

                    let snapshot = self
                        .sortdb_ref()
                        .get_sortition_result(&sort_tip.sortition_id)
                        .expect("Sortition DB error.")
                        .expect("BUG: no data for the canonical chain tip");

                    let burnchain_height = self
                        .indexer
                        .get_highest_header_height()
                        .map_err(Error::IndexerError)?;
                    break (snapshot, burnchain_height);
                }
                Err(e) => {
                    // keep trying
                    error!("Unable to sync with burnchain: {}", e);
                    match e {
                        BurnchainError::CoordinatorClosed => return Err(Error::CoordinatorClosed),
                        BurnchainError::TrySyncAgain => {
                            // try again immediately
                            continue;
                        }
                        BurnchainError::BurnchainPeerBroken => {
                            // remote burnchain peer broke, and produced a shorter blockchain fork.
                            // just keep trying
                            sleep_ms(5000);
                            continue;
                        }
                        _ => {
                            // delay and try again
                            sleep_ms(5000);
                            continue;
                        }
                    }
                }
            }
        };

        let burnchain_tip = BurnchainTip {
            block_snapshot,
            received_at: Instant::now(),
        };

        self.chain_tip = Some(burnchain_tip.clone());
        debug!("Done receiving blocks");

        Ok((burnchain_tip, burnchain_height))
    }

    fn should_keep_running(&self) -> bool {
        match self.should_keep_running {
            Some(ref should_keep_running) => should_keep_running.load(Ordering::SeqCst),
            _ => true,
        }
    }

    fn l1_rpc_interface(&self) -> String {
        self.config.burnchain.get_rpc_url()
    }

    pub fn l1_submit_tx(&self, tx: StacksTransaction) -> Result<Txid, Error> {
        let client = reqwest::blocking::Client::new();
        let url = format!("{}/v2/transactions", self.l1_rpc_interface());
        let res = client
            .post(url)
            .header("Content-Type", "application/octet-stream")
            .body(tx.serialize_to_vec())
            .send()?;

        if res.status().is_success() {
            let res: String = res.json().unwrap();
            Txid::from_hex(&res).map_err(|e| Error::RPCError(e.to_string()))
        } else {
            Err(Error::RPCError(res.text()?))
        }
    }
<<<<<<< HEAD
=======

    fn l1_addr_from_signer(&self, signer: &BurnchainOpSigner) -> StacksAddress {
        let hash_mode = AddressHashMode::SerializeP2PKH;
        let addr_version = if self.config.burnchain.is_mainnet() {
            hash_mode.to_version_mainnet()
        } else {
            hash_mode.to_version_testnet()
        };
        StacksAddress::from_public_keys(addr_version, &hash_mode, 1, &vec![signer.get_public_key()])
            .expect("Failed to make Stacks address from public key")
    }

    /// Create a `commit-block(commit_to, build_off)` contract call.
    fn make_mine_contract_call(
        &self,
        sender: &StacksPrivateKey,
        sender_nonce: u64,
        tx_fee: u64,
        commit_to: BlockHeaderHash,
        build_off: BurnchainHeaderHash,
        withdrawal_root: Sha512Trunc256Sum,
    ) -> Result<StacksTransaction, Error> {
        let QualifiedContractIdentifier {
            issuer: contract_addr,
            name: contract_name,
        } = self.config.burnchain.contract_identifier.clone();
        let version = if self.config.burnchain.is_mainnet() {
            TransactionVersion::Mainnet
        } else {
            TransactionVersion::Testnet
        };
        let committed_block = commit_to.as_bytes().to_vec();
        let build_off_bytes = build_off.as_bytes().to_vec();
        let withdrawal_root_bytes = withdrawal_root.as_bytes().to_vec();

        let payload = TransactionContractCall {
            address: contract_addr.into(),
            contract_name,
            function_name: ClarityName::from("commit-block"),
            function_args: vec![
                ClarityValue::buff_from(committed_block).map_err(|_| Error::BadCommitment)?,
                ClarityValue::buff_from(build_off_bytes).map_err(|_| Error::BadCommitment)?,
                ClarityValue::buff_from(withdrawal_root_bytes).map_err(|_| Error::BadCommitment)?,
            ],
        };

        let mut sender_spending_condition = TransactionSpendingCondition::new_singlesig_p2pkh(
            StacksPublicKey::from_private(sender),
        )
        .expect("Failed to create p2pkh spending condition from public key.");
        sender_spending_condition.set_nonce(sender_nonce);
        sender_spending_condition.set_tx_fee(tx_fee);
        let auth = TransactionAuth::Standard(sender_spending_condition);

        let mut unsigned_tx = StacksTransaction::new(version, auth, payload.into());
        unsigned_tx.anchor_mode = self.config.burnchain.anchor_mode.clone();
        unsigned_tx.post_condition_mode = TransactionPostConditionMode::Allow;
        unsigned_tx.chain_id = self.config.burnchain.chain_id;

        let mut tx_signer = StacksTransactionSigner::new(&unsigned_tx);
        tx_signer.sign_origin(sender).unwrap();

        Ok(tx_signer
            .get_tx()
            .expect("Failed to get signed transaction from signer"))
    }

    fn submit_commit_operation(
        &self,
        op: LeaderBlockCommitOp,
        op_signer: &mut BurnchainOpSigner,
        attempt: u64,
    ) -> bool {
        // todo: think about enabling replace-by-nonce?
        if attempt > 1 {
            return false;
        }
        // step 1: figure out the miner's nonce
        let miner_address = self.l1_addr_from_signer(op_signer);
        let nonce = match self.l1_get_nonce(&miner_address) {
            Ok(x) => x,
            Err(e) => {
                error!("Failed to obtain miner nonce: {}", e);
                return false;
            }
        };

        // step 2: fee estimate (todo: #issue)
        let fee = 100_000;
        let contract_call = match self.make_mine_contract_call(
            op_signer.get_sk(),
            nonce,
            fee,
            op.block_header_hash,
            op.burn_header_hash,
            op.withdrawal_merkle_root,
        ) {
            Ok(x) => x,
            Err(e) => {
                error!("Failed to construct contract call operation: {}", e);
                return false;
            }
        };

        match self.l1_submit_tx(contract_call) {
            Ok(x) => {
                info!("Submitted miner commitment L1 transaction"; "txid" => %x);
                true
            }
            Err(e) => {
                error!("Failed to submit miner commitment L1 transaction: {}", e);
                false
            }
        }
    }
>>>>>>> 00fff24c
}

impl BurnchainController for L1Controller {
    fn start(
        &mut self,
        target_block_height_opt: Option<u64>,
    ) -> Result<(BurnchainTip, u64), Error> {
        self.receive_blocks(
            false,
            target_block_height_opt.map_or_else(|| Some(1), |x| Some(x)),
        )
    }
    fn get_channel(&self) -> Arc<dyn BurnchainChannel> {
        self.indexer.get_channel()
    }
    fn commit_required_signatures(&self) -> u8 {
        0
    }
    fn submit_commit(
        &mut self,
        committed_block_hash: BlockHeaderHash,
        withdrawal_merkle_root: Sha512Trunc256Sum,
        signatures: Vec<super::ClaritySignature>,
        op_signer: &mut BurnchainOpSigner,
        attempt: u64,
    ) -> Result<Txid, Error> {
        let tx = self.committer.make_commit_tx(
            committed_block_hash,
            withdrawal_merkle_root,
            signatures,
            attempt,
            op_signer,
        )?;

        self.l1_submit_tx(tx)
    }

    fn sync(&mut self, target_block_height_opt: Option<u64>) -> Result<(BurnchainTip, u64), Error> {
        self.receive_blocks(true, target_block_height_opt)
    }

    fn get_chain_tip(&self) -> BurnchainTip {
        self.chain_tip.as_ref().unwrap().clone()
    }

    fn get_headers_height(&self) -> u64 {
        self.indexer.get_headers_height().unwrap()
    }

    fn sortdb_ref(&self) -> &SortitionDB {
        self.db
            .as_ref()
            .expect("BUG: did not instantiate the burn DB")
    }

    fn sortdb_mut(&mut self) -> &mut SortitionDB {
        let burnchain = self.get_burnchain();

        let (db, burnchain_db) = burnchain.open_db(true).unwrap();
        self.db = Some(db);
        self.burnchain_db = Some(burnchain_db);

        match self.db {
            Some(ref mut sortdb) => sortdb,
            None => unreachable!(),
        }
    }

    fn connect_dbs(&mut self) -> Result<(), Error> {
        let burnchain = self.get_burnchain();

        self.indexer.connect(true)?;
        burnchain.connect_db(&self.indexer, true)?;
        Ok(())
    }

    fn get_stacks_epochs(&self) -> Vec<StacksEpoch> {
        self.indexer.get_stacks_epochs()
    }

    fn get_burnchain(&self) -> Burnchain {
        self.burnchain.clone()
    }

    fn wait_for_sortitions(&mut self, height_to_wait: Option<u64>) -> Result<BurnchainTip, Error> {
        loop {
            let canonical_burnchain_tip = self
                .burnchain_db
                .as_ref()
                .expect("BurnchainDB not opened")
                .get_canonical_chain_tip()
                .unwrap();
            let canonical_sortition_tip =
                SortitionDB::get_canonical_burn_chain_tip(self.sortdb_ref().conn()).unwrap();
            if canonical_burnchain_tip.block_height == canonical_sortition_tip.block_height {
                let _ = self
                    .sortdb_ref()
                    .get_sortition_result(&canonical_sortition_tip.sortition_id)
                    .expect("Sortition DB error.")
                    .expect("BUG: no data for the canonical chain tip");
                return Ok(BurnchainTip {
                    block_snapshot: canonical_sortition_tip,
                    received_at: Instant::now(),
                });
            } else if let Some(height_to_wait) = height_to_wait {
                if canonical_sortition_tip.block_height >= height_to_wait {
                    let _ = self
                        .sortdb_ref()
                        .get_sortition_result(&canonical_sortition_tip.sortition_id)
                        .expect("Sortition DB error.")
                        .expect("BUG: no data for the canonical chain tip");

                    return Ok(BurnchainTip {
                        block_snapshot: canonical_sortition_tip,
                        received_at: Instant::now(),
                    });
                }
            }
            if !self.should_keep_running() {
                return Err(Error::CoordinatorClosed);
            }
            // yield some time
            sleep_ms(100);
        }
    }

    #[cfg(test)]
    fn bootstrap_chain(&mut self, _blocks_count: u64) {
        todo!()
    }
}<|MERGE_RESOLUTION|>--- conflicted
+++ resolved
@@ -12,15 +12,9 @@
 use stacks::chainstate::stacks::StacksTransaction;
 use stacks::codec::StacksMessageCodec;
 use stacks::core::StacksEpoch;
-use stacks::types::chainstate::{BlockHeaderHash, StacksBlockId};
 use stacks::util::hash::hex_bytes;
 use stacks::util::sleep_ms;
-<<<<<<< HEAD
-=======
-use stacks::vm::types::QualifiedContractIdentifier;
-use stacks::vm::ClarityName;
-use stacks_common::types::chainstate::BurnchainHeaderHash;
->>>>>>> 00fff24c
+use stacks_common::types::chainstate::{BlockHeaderHash, BurnchainHeaderHash, StacksBlockId};
 
 use super::commitment::{Layer1Committer, MultiPartyCommitter};
 use super::db_indexer::DBBurnchainIndexer;
@@ -229,124 +223,6 @@
             Err(Error::RPCError(res.text()?))
         }
     }
-<<<<<<< HEAD
-=======
-
-    fn l1_addr_from_signer(&self, signer: &BurnchainOpSigner) -> StacksAddress {
-        let hash_mode = AddressHashMode::SerializeP2PKH;
-        let addr_version = if self.config.burnchain.is_mainnet() {
-            hash_mode.to_version_mainnet()
-        } else {
-            hash_mode.to_version_testnet()
-        };
-        StacksAddress::from_public_keys(addr_version, &hash_mode, 1, &vec![signer.get_public_key()])
-            .expect("Failed to make Stacks address from public key")
-    }
-
-    /// Create a `commit-block(commit_to, build_off)` contract call.
-    fn make_mine_contract_call(
-        &self,
-        sender: &StacksPrivateKey,
-        sender_nonce: u64,
-        tx_fee: u64,
-        commit_to: BlockHeaderHash,
-        build_off: BurnchainHeaderHash,
-        withdrawal_root: Sha512Trunc256Sum,
-    ) -> Result<StacksTransaction, Error> {
-        let QualifiedContractIdentifier {
-            issuer: contract_addr,
-            name: contract_name,
-        } = self.config.burnchain.contract_identifier.clone();
-        let version = if self.config.burnchain.is_mainnet() {
-            TransactionVersion::Mainnet
-        } else {
-            TransactionVersion::Testnet
-        };
-        let committed_block = commit_to.as_bytes().to_vec();
-        let build_off_bytes = build_off.as_bytes().to_vec();
-        let withdrawal_root_bytes = withdrawal_root.as_bytes().to_vec();
-
-        let payload = TransactionContractCall {
-            address: contract_addr.into(),
-            contract_name,
-            function_name: ClarityName::from("commit-block"),
-            function_args: vec![
-                ClarityValue::buff_from(committed_block).map_err(|_| Error::BadCommitment)?,
-                ClarityValue::buff_from(build_off_bytes).map_err(|_| Error::BadCommitment)?,
-                ClarityValue::buff_from(withdrawal_root_bytes).map_err(|_| Error::BadCommitment)?,
-            ],
-        };
-
-        let mut sender_spending_condition = TransactionSpendingCondition::new_singlesig_p2pkh(
-            StacksPublicKey::from_private(sender),
-        )
-        .expect("Failed to create p2pkh spending condition from public key.");
-        sender_spending_condition.set_nonce(sender_nonce);
-        sender_spending_condition.set_tx_fee(tx_fee);
-        let auth = TransactionAuth::Standard(sender_spending_condition);
-
-        let mut unsigned_tx = StacksTransaction::new(version, auth, payload.into());
-        unsigned_tx.anchor_mode = self.config.burnchain.anchor_mode.clone();
-        unsigned_tx.post_condition_mode = TransactionPostConditionMode::Allow;
-        unsigned_tx.chain_id = self.config.burnchain.chain_id;
-
-        let mut tx_signer = StacksTransactionSigner::new(&unsigned_tx);
-        tx_signer.sign_origin(sender).unwrap();
-
-        Ok(tx_signer
-            .get_tx()
-            .expect("Failed to get signed transaction from signer"))
-    }
-
-    fn submit_commit_operation(
-        &self,
-        op: LeaderBlockCommitOp,
-        op_signer: &mut BurnchainOpSigner,
-        attempt: u64,
-    ) -> bool {
-        // todo: think about enabling replace-by-nonce?
-        if attempt > 1 {
-            return false;
-        }
-        // step 1: figure out the miner's nonce
-        let miner_address = self.l1_addr_from_signer(op_signer);
-        let nonce = match self.l1_get_nonce(&miner_address) {
-            Ok(x) => x,
-            Err(e) => {
-                error!("Failed to obtain miner nonce: {}", e);
-                return false;
-            }
-        };
-
-        // step 2: fee estimate (todo: #issue)
-        let fee = 100_000;
-        let contract_call = match self.make_mine_contract_call(
-            op_signer.get_sk(),
-            nonce,
-            fee,
-            op.block_header_hash,
-            op.burn_header_hash,
-            op.withdrawal_merkle_root,
-        ) {
-            Ok(x) => x,
-            Err(e) => {
-                error!("Failed to construct contract call operation: {}", e);
-                return false;
-            }
-        };
-
-        match self.l1_submit_tx(contract_call) {
-            Ok(x) => {
-                info!("Submitted miner commitment L1 transaction"; "txid" => %x);
-                true
-            }
-            Err(e) => {
-                error!("Failed to submit miner commitment L1 transaction: {}", e);
-                false
-            }
-        }
-    }
->>>>>>> 00fff24c
 }
 
 impl BurnchainController for L1Controller {
@@ -368,6 +244,7 @@
     fn submit_commit(
         &mut self,
         committed_block_hash: BlockHeaderHash,
+        target_tip: BurnchainHeaderHash,
         withdrawal_merkle_root: Sha512Trunc256Sum,
         signatures: Vec<super::ClaritySignature>,
         op_signer: &mut BurnchainOpSigner,
@@ -375,6 +252,7 @@
     ) -> Result<Txid, Error> {
         let tx = self.committer.make_commit_tx(
             committed_block_hash,
+            target_tip,
             withdrawal_merkle_root,
             signatures,
             attempt,
