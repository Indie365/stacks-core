--- conflicted
+++ resolved
@@ -10254,19 +10254,13 @@
 
     let tip_info = get_chain_info(&conf);
 
-<<<<<<< HEAD
     // at least one block was mined (hard to say how many due to the raciness between the burnchain
     // downloader and this thread).
-    assert!(tip_info.stacks_tip_height > old_tip_info.stacks_tip_height);
-
-=======
-    // all blocks were processed
     info!(
         "tip_info.stacks_tip_height = {}, old_tip_info.stacks_tip_height = {}",
         tip_info.stacks_tip_height, old_tip_info.stacks_tip_height
     );
     assert!(tip_info.stacks_tip_height > old_tip_info.stacks_tip_height);
->>>>>>> eaa1b22b
     // one was problematic -- i.e. the one that included tx_high
     assert_eq!(all_new_files.len(), 1);
 
