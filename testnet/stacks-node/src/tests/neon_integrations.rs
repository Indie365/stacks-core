--- conflicted
+++ resolved
@@ -197,11 +197,9 @@
     use warp;
     use warp::Filter;
 
-<<<<<<< HEAD
-    use crate::event_dispatcher::{MinedBlockEvent, MinedMicroblockEvent, PATH_ASYNC_RPC_RESPONSE};
-=======
-    use crate::event_dispatcher::{MinedBlockEvent, MinedMicroblockEvent, StackerDBChunksEvent};
->>>>>>> f4808469
+    use crate::event_dispatcher::{
+        MinedBlockEvent, MinedMicroblockEvent, StackerDBChunksEvent, PATH_ASYNC_RPC_RESPONSE,
+    };
 
     pub const EVENT_OBSERVER_PORT: u16 = 50303;
 
@@ -241,14 +239,15 @@
         Ok(warp::http::StatusCode::OK)
     }
 
-<<<<<<< HEAD
     async fn handle_async_response(
         response: BlockValidateResponse,
     ) -> Result<impl warp::Reply, Infallible> {
         eprintln!("handling async response!");
         let mut async_responses = ASYNC_RESPONSES.lock().unwrap();
         async_responses.push(response);
-=======
+        Ok(warp::http::StatusCode::OK)
+    }
+
     async fn handle_stackerdb_chunks(
         chunks: serde_json::Value,
     ) -> Result<impl warp::Reply, Infallible> {
@@ -258,7 +257,6 @@
         );
         let mut stackerdb_chunks = NEW_STACKERDB_CHUNKS.lock().unwrap();
         stackerdb_chunks.push(serde_json::from_value(chunks).unwrap());
->>>>>>> f4808469
         Ok(warp::http::StatusCode::OK)
     }
 
@@ -382,13 +380,12 @@
         MINED_MICROBLOCKS.lock().unwrap().clone()
     }
 
-<<<<<<< HEAD
     pub fn get_async_responses() -> Vec<BlockValidateResponse> {
         ASYNC_RESPONSES.lock().unwrap().clone()
-=======
+    }
+
     pub fn get_stackerdb_chunks() -> Vec<StackerDBChunksEvent> {
         NEW_STACKERDB_CHUNKS.lock().unwrap().clone()
->>>>>>> f4808469
     }
 
     /// each path here should correspond to one of the paths listed in `event_dispatcher.rs`
@@ -425,17 +422,14 @@
             .and(warp::post())
             .and(warp::body::json())
             .and_then(handle_mined_microblock);
-<<<<<<< HEAD
         let async_rpc_response = warp::path(PATH_ASYNC_RPC_RESPONSE)
             .and(warp::post())
             .and(warp::body::json())
             .and_then(handle_async_response);
-=======
         let new_stackerdb_chunks = warp::path!("stackerdb_chunks")
             .and(warp::post())
             .and(warp::body::json())
             .and_then(handle_stackerdb_chunks);
->>>>>>> f4808469
 
         info!("Spawning warp server");
         warp::serve(
@@ -447,11 +441,8 @@
                 .or(new_microblocks)
                 .or(mined_blocks)
                 .or(mined_microblocks)
-<<<<<<< HEAD
-                .or(async_rpc_response),
-=======
+                .or(async_rpc_response)
                 .or(new_stackerdb_chunks),
->>>>>>> f4808469
         )
         .run(([127, 0, 0, 1], EVENT_OBSERVER_PORT))
         .await
@@ -474,12 +465,8 @@
         BURN_BLOCKS.lock().unwrap().clear();
         MEMTXS.lock().unwrap().clear();
         MEMTXS_DROPPED.lock().unwrap().clear();
-<<<<<<< HEAD
-        MINED_BLOCKS.lock().unwrap().clear();
         ASYNC_RESPONSES.lock().unwrap().clear();
-=======
         ATTACHMENTS.lock().unwrap().clear();
->>>>>>> f4808469
     }
 }
 
