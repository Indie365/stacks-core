use std::sync::atomic::{AtomicU64, Ordering};
use std::sync::Arc;
use std::thread;
use std::time::{Duration, Instant};

use stacks::burnchains::Burnchain;
use stacks::chainstate::burn::db::sortdb::SortitionDB;
use stacks::chainstate::burn::ConsensusHash;
use stacks::chainstate::stacks::TransactionPayload;
use stacks::codec::StacksMessageCodec;
use stacks::net::{AccountEntryResponse, ContractSrcResponse, RPCPeerInfoData, WithdrawalResponse};
use stacks::types::chainstate::{BlockHeaderHash, StacksAddress};
use stacks::util::get_epoch_time_secs;
use stacks::util::hash::{hex_bytes, Hash160};
use stacks::vm::types::QualifiedContractIdentifier;
use stacks::vm::{ClarityName, ContractName};
use stacks::{
    chainstate::stacks::{
        StacksBlock, StacksBlockHeader, StacksPrivateKey, StacksPublicKey, StacksTransaction,
    },
    net::RPCPoxInfoData,
};

use clarity::vm::Value as ClarityValue;

use crate::burnchains::mock_events::{reset_static_burnblock_simulator_channel, MockController};
use crate::config::{EventKeyType, EventObserverConfig};
use crate::neon;
use crate::rand::Rng;
use crate::tests::l1_observer_test::MOCKNET_PRIVATE_KEY_1;
use crate::tests::{
    make_contract_call, make_contract_publish, make_stacks_transfer, to_addr, SK_1, SK_2, SK_3,
};
use crate::{Config, Keychain};
use std::convert::TryFrom;

use super::make_contract_call_mblock_only;
use clarity::vm::types::AssetIdentifier;

pub fn mockstack_test_conf() -> (Config, StacksAddress) {
    let mut conf = super::new_test_conf();

    let mut rng = rand::thread_rng();
    let keychain = Keychain::default(conf.node.seed.clone());

    conf.node.miner = true;
    conf.node.wait_time_for_microblocks = 500;
    conf.burnchain.chain = "mockstack".into();
    conf.burnchain.peer_host = "127.0.0.1".into();
    conf.burnchain.contract_identifier = QualifiedContractIdentifier::transient();

    conf.burnchain.poll_time_secs = 1;
    conf.node.pox_sync_sample_secs = 0;

    conf.miner.min_tx_fee = 1;
    conf.miner.first_attempt_time_ms = i64::max_value() as u64;
    conf.miner.subsequent_attempt_time_ms = i64::max_value() as u64;

    conf.burnchain.first_burn_header_height = 1;

    conf.node.wait_before_first_anchored_block = 5_000;

    conf.node.chain_id = rng.gen_range(0u32, u32::MAX);
    info!("Using random L2 chain_id {}", conf.node.chain_id);

    let miner_account = keychain.origin_address(conf.is_mainnet()).unwrap();

    (conf, miner_account)
}

pub mod test_observer {
    use std::convert::Infallible;
    use std::sync::Mutex;
    use std::thread;

    use tokio;
    use warp;
    use warp::Filter;

    use crate::event_dispatcher::{MinedBlockEvent, MinedMicroblockEvent};

    pub const EVENT_OBSERVER_PORT: u16 = 60303;

    lazy_static! {
        pub static ref NEW_BLOCKS: Mutex<Vec<serde_json::Value>> = Mutex::new(Vec::new());
        pub static ref MINED_BLOCKS: Mutex<Vec<MinedBlockEvent>> = Mutex::new(Vec::new());
        pub static ref MINED_MICROBLOCKS: Mutex<Vec<MinedMicroblockEvent>> = Mutex::new(Vec::new());
        pub static ref NEW_MICROBLOCKS: Mutex<Vec<serde_json::Value>> = Mutex::new(Vec::new());
        pub static ref BURN_BLOCKS: Mutex<Vec<serde_json::Value>> = Mutex::new(Vec::new());
        pub static ref MEMTXS: Mutex<Vec<String>> = Mutex::new(Vec::new());
        pub static ref MEMTXS_DROPPED: Mutex<Vec<(String, String)>> = Mutex::new(Vec::new());
        pub static ref ATTACHMENTS: Mutex<Vec<serde_json::Value>> = Mutex::new(Vec::new());
    }

    async fn handle_burn_block(
        burn_block: serde_json::Value,
    ) -> Result<impl warp::Reply, Infallible> {
        let mut blocks = BURN_BLOCKS.lock().unwrap();
        blocks.push(burn_block);
        Ok(warp::http::StatusCode::OK)
    }

    async fn handle_block(block: serde_json::Value) -> Result<impl warp::Reply, Infallible> {
        let mut blocks = NEW_BLOCKS.lock().unwrap();
        blocks.push(block);
        Ok(warp::http::StatusCode::OK)
    }

    async fn handle_microblocks(
        microblocks: serde_json::Value,
    ) -> Result<impl warp::Reply, Infallible> {
        let mut microblock_events = NEW_MICROBLOCKS.lock().unwrap();
        microblock_events.push(microblocks);
        Ok(warp::http::StatusCode::OK)
    }

    async fn handle_mined_block(block: serde_json::Value) -> Result<impl warp::Reply, Infallible> {
        let mut mined_blocks = MINED_BLOCKS.lock().unwrap();
        // assert that the mined transaction events have string-y txids
        block
            .as_object()
            .expect("Expected JSON object for mined block event")
            .get("tx_events")
            .expect("Expected tx_events key in mined block event")
            .as_array()
            .expect("Expected tx_events key to be an array in mined block event")
            .iter()
            .for_each(|txevent| {
                let txevent_obj = txevent.as_object().expect("TransactionEvent should be object");
                let inner_obj = if let Some(inner_obj) = txevent_obj.get("Success") {
                    inner_obj
                } else if let Some(inner_obj) = txevent_obj.get("ProcessingError") {
                    inner_obj
                } else if let Some(inner_obj) = txevent_obj.get("Skipped") {
                    inner_obj
                } else {
                    panic!("TransactionEvent object should have one of Success, ProcessingError, or Skipped")
                };
                inner_obj
                    .as_object()
                    .expect("TransactionEvent should be an object")
                    .get("txid")
                    .expect("Should have txid key")
                    .as_str()
                    .expect("Expected txid to be a string");
            });

        mined_blocks.push(serde_json::from_value(block).unwrap());
        Ok(warp::http::StatusCode::OK)
    }

    /// Called by the process listening to events on a mined microblock event. The event is added
    /// to the mutex-guarded vector `MINED_MICROBLOCKS`.
    async fn handle_mined_microblock(
        tx_event: serde_json::Value,
    ) -> Result<impl warp::Reply, Infallible> {
        let mut mined_txs = MINED_MICROBLOCKS.lock().unwrap();
        mined_txs.push(serde_json::from_value(tx_event).unwrap());
        Ok(warp::http::StatusCode::OK)
    }

    async fn handle_mempool_txs(txs: serde_json::Value) -> Result<impl warp::Reply, Infallible> {
        let new_rawtxs = txs
            .as_array()
            .unwrap()
            .into_iter()
            .map(|x| x.as_str().unwrap().to_string());
        let mut memtxs = MEMTXS.lock().unwrap();
        for new_tx in new_rawtxs {
            memtxs.push(new_tx);
        }
        Ok(warp::http::StatusCode::OK)
    }

    async fn handle_mempool_drop_txs(
        txs: serde_json::Value,
    ) -> Result<impl warp::Reply, Infallible> {
        let dropped_txids = txs
            .get("dropped_txids")
            .unwrap()
            .as_array()
            .unwrap()
            .into_iter()
            .map(|x| x.as_str().unwrap().to_string());
        let reason = txs.get("reason").unwrap().as_str().unwrap().to_string();

        let mut memtxs = MEMTXS_DROPPED.lock().unwrap();
        for new_tx in dropped_txids {
            memtxs.push((new_tx, reason.clone()));
        }
        Ok(warp::http::StatusCode::OK)
    }

    async fn handle_attachments(
        attachments: serde_json::Value,
    ) -> Result<impl warp::Reply, Infallible> {
        let new_attachments = attachments.as_array().unwrap();
        let mut attachments = ATTACHMENTS.lock().unwrap();
        for new_attachment in new_attachments {
            attachments.push(new_attachment.clone());
        }
        Ok(warp::http::StatusCode::OK)
    }

    pub fn get_memtxs() -> Vec<String> {
        MEMTXS.lock().unwrap().clone()
    }

    pub fn get_memtx_drops() -> Vec<(String, String)> {
        MEMTXS_DROPPED.lock().unwrap().clone()
    }

    pub fn get_blocks() -> Vec<serde_json::Value> {
        NEW_BLOCKS.lock().unwrap().clone()
    }

    pub fn get_microblocks() -> Vec<serde_json::Value> {
        NEW_MICROBLOCKS.lock().unwrap().clone()
    }

    pub fn get_burn_blocks() -> Vec<serde_json::Value> {
        BURN_BLOCKS.lock().unwrap().clone()
    }

    pub fn get_attachments() -> Vec<serde_json::Value> {
        ATTACHMENTS.lock().unwrap().clone()
    }

    pub fn get_mined_blocks() -> Vec<MinedBlockEvent> {
        MINED_BLOCKS.lock().unwrap().clone()
    }

    pub fn get_mined_microblocks() -> Vec<MinedMicroblockEvent> {
        MINED_MICROBLOCKS.lock().unwrap().clone()
    }

    /// each path here should correspond to one of the paths listed in `event_dispatcher.rs`
    async fn serve() {
        let new_blocks = warp::path!("new_block")
            .and(warp::post())
            .and(warp::body::json())
            .and_then(handle_block);
        let mempool_txs = warp::path!("new_mempool_tx")
            .and(warp::post())
            .and(warp::body::json())
            .and_then(handle_mempool_txs);
        let mempool_drop_txs = warp::path!("drop_mempool_tx")
            .and(warp::post())
            .and(warp::body::json())
            .and_then(handle_mempool_drop_txs);
        let new_burn_blocks = warp::path!("new_burn_block")
            .and(warp::post())
            .and(warp::body::json())
            .and_then(handle_burn_block);
        let new_attachments = warp::path!("attachments" / "new")
            .and(warp::post())
            .and(warp::body::json())
            .and_then(handle_attachments);
        let new_microblocks = warp::path!("new_microblocks")
            .and(warp::post())
            .and(warp::body::json())
            .and_then(handle_microblocks);
        let mined_blocks = warp::path!("mined_block")
            .and(warp::post())
            .and(warp::body::json())
            .and_then(handle_mined_block);
        let mined_microblocks = warp::path!("mined_microblock")
            .and(warp::post())
            .and(warp::body::json())
            .and_then(handle_mined_microblock);

        info!("Spawning warp server");
        warp::serve(
            new_blocks
                .or(mempool_txs)
                .or(mempool_drop_txs)
                .or(new_burn_blocks)
                .or(new_attachments)
                .or(new_microblocks)
                .or(mined_blocks)
                .or(mined_microblocks),
        )
        .run(([127, 0, 0, 1], EVENT_OBSERVER_PORT))
        .await
    }

    pub fn spawn() {
        clear();
        thread::spawn(|| {
            let rt = tokio::runtime::Runtime::new().expect("Failed to initialize tokio");
            rt.block_on(serve());
        });
    }

    pub fn clear() {
        ATTACHMENTS.lock().unwrap().clear();
        BURN_BLOCKS.lock().unwrap().clear();
        NEW_BLOCKS.lock().unwrap().clear();
        MEMTXS.lock().unwrap().clear();
        MEMTXS_DROPPED.lock().unwrap().clear();
        MINED_BLOCKS.lock().unwrap().clear();
        NEW_MICROBLOCKS.lock().unwrap().clear();
    }
}

const PANIC_TIMEOUT_SECS: u64 = 60;

/// Create a `btc_controller` block, specifying parent as `specify_parent`.
/// Wait for `blocks_processed` to be incremented, AND wait for the number of snapshots
/// in `sortition_db` to be incremented.
///
/// There is a time period between creating a burn block, and the L2 block getting made,
/// and `during_microblocks_callback` can be used to insert code into this period,
/// right after the burn block is signaled.
///
/// Panic on timeout.
pub fn next_block_and_wait_with_callback<F>(
    btc_controller: &mut MockController,
    specify_parent: Option<u64>,
    blocks_processed: &Arc<AtomicU64>,
    sortition_db: &SortitionDB,
    during_microblocks_callback: F,
) -> u64
where
    F: Fn() -> (),
{
    let initial_blocks_processed = blocks_processed.load(Ordering::SeqCst);
    let initial_all_snapshots = sortition_db
        .count_snapshots()
        .expect("")
        .expect("Couldn't count snap shots.");
    info!(
        "next_block_and_wait: Issuing block at {}, waiting for bump ({})",
        get_epoch_time_secs(),
        initial_blocks_processed
    );
    let created_block = btc_controller.next_block(specify_parent);

    // Call the callback.
    during_microblocks_callback();

    let start = Instant::now();
    while blocks_processed.load(Ordering::SeqCst) <= initial_blocks_processed {
        if start.elapsed() > Duration::from_secs(PANIC_TIMEOUT_SECS) {
            panic!("Timed out waiting for block to process, trying to continue test");
        }
        thread::sleep(Duration::from_millis(100));
    }
    while sortition_db
        .count_snapshots()
        .expect("")
        .expect("Couldn't count snap shots.")
        <= initial_all_snapshots
    {
        info!("next_block_and_wait: Waiting for SNAPSHOTS!");
        if start.elapsed() > Duration::from_secs(PANIC_TIMEOUT_SECS) {
            panic!("Timed out waiting for snapshots.");
        }
        thread::sleep(Duration::from_millis(100));
    }
    info!(
        "next_block_and_wait: Block bumped at {} ({})",
        get_epoch_time_secs(),
        blocks_processed.load(Ordering::SeqCst)
    );
    let final_all_snapshots = sortition_db
        .count_snapshots()
        .expect("")
        .expect("Couldn't count snap shots.");
    info!(
        "next_block_and_wait: final_all_snapshots {} ({})",
        get_epoch_time_secs(),
        final_all_snapshots
    );
    created_block
}

/// Call `next_block_and_wait_with_callback` with an empty callback.
pub fn next_block_and_wait(
    btc_controller: &mut MockController,
    specify_parent: Option<u64>,
    blocks_processed: &Arc<AtomicU64>,
    sortition_db: &SortitionDB,
) -> u64 {
    let f = || ();
    next_block_and_wait_with_callback(
        btc_controller,
        specify_parent,
        blocks_processed,
        sortition_db,
        f,
    )
}

pub fn wait_for_runloop(blocks_processed: &Arc<AtomicU64>) {
    let start = Instant::now();
    while blocks_processed.load(Ordering::SeqCst) == 0 {
        if start.elapsed() > Duration::from_secs(PANIC_TIMEOUT_SECS) {
            panic!("Timed out waiting for run loop to start");
        }
        thread::sleep(Duration::from_millis(100));
    }
}

/// Wait for at least one microblock to be mined, up to a given timeout (in seconds).
/// Returns true if the microblock was mined; false if we timed out.
pub fn wait_for_microblocks(microblocks_processed: &Arc<AtomicU64>, timeout: u64) -> bool {
    let mut current = microblocks_processed.load(Ordering::SeqCst);
    let start = Instant::now();
    info!("Waiting for next microblock (current = {})", &current);
    loop {
        let now = microblocks_processed.load(Ordering::SeqCst);
        if now == 0 && current != 0 {
            // wrapped around -- a new epoch started
            info!(
                "New microblock epoch started while waiting (originally {})",
                current
            );
            current = 0;
        }

        if now > current {
            break;
        }

        if start.elapsed() > Duration::from_secs(timeout) {
            warn!("Timed out waiting for microblocks to process ({})", timeout);
            return false;
        }

        thread::sleep(Duration::from_millis(100));
    }
    info!("Next microblock acknowledged");
    return true;
}

/// returns Some(Txid string) on success, None on failure
pub fn submit_tx_fallible(http_origin: &str, tx: &Vec<u8>) -> Option<String> {
    let client = reqwest::blocking::Client::new();
    let path = format!("{}/v2/transactions", http_origin);
    let res = client
        .post(&path)
        .header("Content-Type", "application/octet-stream")
        .body(tx.clone())
        .send()
        .unwrap();
    if res.status().is_success() {
        let res: String = res.json().unwrap();
        assert_eq!(
            res,
            StacksTransaction::consensus_deserialize(&mut &tx[..])
                .unwrap()
                .txid()
                .to_string()
        );
        Some(res)
    } else {
        eprintln!("{}", res.text().unwrap());
        None
    }
}

/// returns Txid string
pub fn submit_tx(http_origin: &str, tx: &Vec<u8>) -> String {
    submit_tx_fallible(http_origin, tx).expect("Failed to submit transaction")
}

pub fn get_chain_info(conf: &Config) -> RPCPeerInfoData {
    let http_origin = format!("http://{}", &conf.node.rpc_bind);
    let client = reqwest::blocking::Client::new();

    // get the canonical chain tip
    let path = format!("{}/v2/info", &http_origin);
    let tip_info = client
        .get(&path)
        .send()
        .unwrap()
        .json::<RPCPeerInfoData>()
        .unwrap();

    tip_info
}

fn get_tip_anchored_block(conf: &Config) -> (ConsensusHash, StacksBlock) {
    let tip_info = get_chain_info(conf);

    // get the canonical chain tip
    let stacks_tip = tip_info.stacks_tip;
    let stacks_tip_consensus_hash = tip_info.stacks_tip_consensus_hash;

    let stacks_id_tip =
        StacksBlockHeader::make_index_block_hash(&stacks_tip_consensus_hash, &stacks_tip);

    // get the associated anchored block
    let http_origin = format!("http://{}", &conf.node.rpc_bind);
    let client = reqwest::blocking::Client::new();
    let path = format!("{}/v2/blocks/{}", &http_origin, &stacks_id_tip);
    let block_bytes = client.get(&path).send().unwrap().bytes().unwrap();
    let block = StacksBlock::consensus_deserialize(&mut block_bytes.as_ref()).unwrap();

    (stacks_tip_consensus_hash, block)
}

fn find_microblock_privkey(
    conf: &Config,
    pubkey_hash: &Hash160,
    max_tries: u64,
) -> Option<StacksPrivateKey> {
    let mut keychain = Keychain::default(conf.node.seed.clone());
    for ix in 0..max_tries {
        // the first rotation occurs at 203.
        let privk = keychain.rotate_microblock_keypair(203 + ix);
        let pubkh = Hash160::from_node_public_key(&StacksPublicKey::from_private(&privk));
        if pubkh == *pubkey_hash {
            return Some(privk);
        }
    }
    return None;
}

/// Returns true iff `b` is within `0.1%` of `a`.
fn is_close_f64(a: f64, b: f64) -> bool {
    let error = (a - b).abs() / a.abs();
    error < 0.001
}

#[test]
#[ignore]
/// Simple test for the mock backend: test that the hyperchain miner
/// is capable of producing blocks
fn mockstack_integration_test() {
    reset_static_burnblock_simulator_channel();
    let (mut conf, miner_account) = mockstack_test_conf();
    let prom_bind = format!("{}:{}", "127.0.0.1", 6000);
    conf.node.prometheus_bind = Some(prom_bind.clone());

    let http_origin = format!("http://{}", &conf.node.rpc_bind);

    eprintln!("Chain bootstrapped...");

    let mut run_loop = neon::RunLoop::new(conf.clone());
    let blocks_processed = run_loop.get_blocks_processed_arc();

    let channel = run_loop.get_coordinator_channel().unwrap();

    let burnchain = Burnchain::new(&conf.get_burn_db_path(), &conf.burnchain.chain).unwrap();

    let mut btc_regtest_controller = MockController::new(conf, channel.clone());

    thread::spawn(move || run_loop.start(None, 0));

    // give the run loop some time to start up!
    wait_for_runloop(&blocks_processed);
    btc_regtest_controller.next_block(None);
    btc_regtest_controller.next_block(None);

    let (sortition_db, _) = burnchain.open_db(true).unwrap();

    // first block wakes up the run loop
    next_block_and_wait(
        &mut btc_regtest_controller,
        None,
        &blocks_processed,
        &sortition_db,
    );

    // first block will hold our VRF registration
    next_block_and_wait(
        &mut btc_regtest_controller,
        None,
        &blocks_processed,
        &sortition_db,
    );

    // second block will be the first mined Stacks block
    next_block_and_wait(
        &mut btc_regtest_controller,
        None,
        &blocks_processed,
        &sortition_db,
    );

    // let's query the miner's account nonce:

    eprintln!("Miner account: {}", miner_account);

    let account = get_account(&http_origin, &miner_account);
    assert_eq!(account.balance, 0);
    assert_eq!(account.nonce, 2);

    // query for prometheus metrics
    #[cfg(feature = "monitoring_prom")]
    {
        let prom_http_origin = format!("http://{}", prom_bind);
        let client = reqwest::blocking::Client::new();
        let res = client
            .get(&prom_http_origin)
            .send()
            .unwrap()
            .text()
            .unwrap();
        assert!(res.contains("stacks_node_computed_miner_commitment_high 0"));
        assert!(res.contains("stacks_node_computed_miner_commitment_low 1"));
        assert!(res.contains("stacks_node_computed_relative_miner_score 100"));
        assert!(res.contains("stacks_node_miner_current_median_commitment_high 0"));
        assert!(res.contains("stacks_node_miner_current_median_commitment_low 1"));
        assert!(res.contains("stacks_node_active_miners_total 1"));
    }

    channel.stop_chains_coordinator();
}

/// Test that we can set a "first burn block" far in the future and then listen until we hear it.
#[test]
#[ignore]
fn mockstack_wait_for_first_block() {
    reset_static_burnblock_simulator_channel();
    let (mut conf, _miner_account) = mockstack_test_conf();
    let prom_bind = format!("{}:{}", "127.0.0.1", 6000);
    conf.node.prometheus_bind = Some(prom_bind.clone());
    conf.burnchain.first_burn_header_height = 16;

    let mut run_loop = neon::RunLoop::new(conf.clone());
    let blocks_processed = run_loop.get_blocks_processed_arc();

    let channel = run_loop.get_coordinator_channel().unwrap();
    let burnchain = Burnchain::new(&conf.get_burn_db_path(), &conf.burnchain.chain).unwrap();
    let mut btc_regtest_controller = MockController::new(conf, channel.clone());

    thread::spawn(move || run_loop.start(None, 0));

    wait_for_runloop(&blocks_processed);

    let (sortition_db, _) = burnchain.open_db(true).unwrap();

    // Walk up 16 + 1 blocks.
    btc_regtest_controller.next_block(None);
    for _i in 0..16 {
        btc_regtest_controller.next_block(None);
    }

    next_block_and_wait(
        &mut btc_regtest_controller,
        None,
        &blocks_processed,
        &sortition_db,
    );

    channel.stop_chains_coordinator();
}

fn get_balance<F: std::fmt::Display>(http_origin: &str, account: &F) -> u128 {
    get_account(http_origin, account).balance
}

#[derive(Debug)]
pub struct Account {
    pub balance: u128,
    pub nonce: u64,
}

#[derive(Debug)]
pub struct WithdrawalEntry {
    pub leaf_hash: ClarityValue,
    pub root_hash: ClarityValue,
    pub siblings: ClarityValue,
}

pub fn get_account<F: std::fmt::Display>(http_origin: &str, account: &F) -> Account {
    let client = reqwest::blocking::Client::new();
    let path = format!("{}/v2/accounts/{}?proof=0", http_origin, account);
    let res = client
        .get(&path)
        .send()
        .unwrap()
        .json::<AccountEntryResponse>()
        .unwrap();
    info!("Account response: {:#?}", res);
    Account {
        balance: u128::from_str_radix(&res.balance[2..], 16).unwrap(),
        nonce: res.nonce,
    }
}

pub fn get_withdrawal_entry<F: std::fmt::Display>(
    http_origin: &str,
    block_height: u64,
    sender: F,
    withdrawal_id: u64,
    amount: u64,
) -> WithdrawalEntry {
    let client = reqwest::blocking::Client::new();
    let path = format!(
        "{}/v2/withdrawal/stx/{}/{}/{}/{}",
        http_origin, block_height, sender, withdrawal_id, amount
    );

    let res = client
        .get(&path)
        .send()
        .unwrap()
        .json::<WithdrawalResponse>()
        .unwrap();
    info!("Withdrawal response: {:#?}", res);
    WithdrawalEntry {
        leaf_hash: ClarityValue::try_deserialize_hex_untyped(&res.withdrawal_leaf_hash).unwrap(),
        root_hash: ClarityValue::try_deserialize_hex_untyped(&res.withdrawal_root).unwrap(),
        siblings: ClarityValue::try_deserialize_hex_untyped(&res.sibling_hashes).unwrap(),
    }
}

<<<<<<< HEAD
=======
pub fn get_nft_withdrawal_entry<F: std::fmt::Display>(
    http_origin: &str,
    block_height: u64,
    sender: F,
    withdrawal_id: u64,
    asset_identifier: AssetIdentifier,
    id: u64,
) -> WithdrawalEntry {
    let client = reqwest::blocking::Client::new();
    let path = format!(
        "{}/v2/withdrawal/nft/{}/{}/{}/{}/{}/{}/{}",
        http_origin,
        block_height,
        sender,
        withdrawal_id,
        StacksAddress::from(asset_identifier.clone().contract_identifier.issuer),
        asset_identifier.contract_identifier.name.as_str(),
        asset_identifier.asset_name.to_string(),
        id
    );

    let res = client
        .get(&path)
        .send()
        .unwrap()
        .json::<WithdrawalResponse>()
        .unwrap();
    info!("Withdrawal response: {:#?}", res);
    WithdrawalEntry {
        leaf_hash: ClarityValue::try_deserialize_hex_untyped(&res.withdrawal_leaf_hash).unwrap(),
        root_hash: ClarityValue::try_deserialize_hex_untyped(&res.withdrawal_root).unwrap(),
        siblings: ClarityValue::try_deserialize_hex_untyped(&res.sibling_hashes).unwrap(),
    }
}

>>>>>>> 00fff24c
fn get_pox_info(http_origin: &str) -> RPCPoxInfoData {
    let client = reqwest::blocking::Client::new();
    let path = format!("{}/v2/pox", http_origin);
    client
        .get(&path)
        .send()
        .unwrap()
        .json::<RPCPoxInfoData>()
        .unwrap()
}

fn get_chain_tip(http_origin: &str) -> (ConsensusHash, BlockHeaderHash) {
    let client = reqwest::blocking::Client::new();
    let path = format!("{}/v2/info", http_origin);
    let res = client
        .get(&path)
        .send()
        .unwrap()
        .json::<serde_json::Value>()
        .unwrap();
    (
        ConsensusHash::from_hex(
            res.get("stacks_tip_consensus_hash")
                .unwrap()
                .as_str()
                .unwrap(),
        )
        .unwrap(),
        BlockHeaderHash::from_hex(res.get("stacks_tip").unwrap().as_str().unwrap()).unwrap(),
    )
}

fn get_chain_tip_height(http_origin: &str) -> u64 {
    let client = reqwest::blocking::Client::new();
    let path = format!("{}/v2/info", http_origin);
    let res = client
        .get(&path)
        .send()
        .unwrap()
        .json::<RPCPeerInfoData>()
        .unwrap();

    res.stacks_tip_height
}

fn get_contract_src(
    http_origin: &str,
    contract_addr: StacksAddress,
    contract_name: String,
    use_latest_tip: bool,
) -> Result<String, String> {
    let client = reqwest::blocking::Client::new();
    let query_string = if use_latest_tip {
        "?tip=latest".to_string()
    } else {
        "".to_string()
    };
    let path = format!(
        "{}/v2/contracts/source/{}/{}{}",
        http_origin, contract_addr, contract_name, query_string
    );
    let res = client.get(&path).send().unwrap();

    if res.status().is_success() {
        let contract_src_res = res.json::<ContractSrcResponse>().unwrap();
        Ok(contract_src_res.source)
    } else {
        let err_str = res.text().unwrap();
        Err(err_str)
    }
}

const FAUCET_CONTRACT: &'static str = "
  (define-public (spout)
    (let ((recipient tx-sender))
      (print (as-contract (stx-transfer? u1 .faucet recipient)))))
";

/// Test the node's RPC interface using a faucet contract, issuing
/// several transfers and contract calls, and check that the RPC interface
/// processes the blocks
#[test]
#[ignore]
fn faucet_test() {
    reset_static_burnblock_simulator_channel();
    let (mut conf, miner_account) = mockstack_test_conf();

    let contract_sk = StacksPrivateKey::from_hex(SK_1).unwrap();
    let sk_2 = StacksPrivateKey::from_hex(SK_2).unwrap();
    let sk_3 = StacksPrivateKey::from_hex(SK_3).unwrap();
    let addr_2 = to_addr(&sk_2);
    let addr_3 = to_addr(&sk_3);

    let addr_3_init_balance = 100000;
    let addr_2_init_balance = 1000;

    conf.add_initial_balance(addr_3.to_string(), addr_3_init_balance);
    conf.add_initial_balance(addr_2.to_string(), addr_2_init_balance);
    conf.add_initial_balance(to_addr(&contract_sk).to_string(), 3000);

    let http_origin = format!("http://{}", &conf.node.rpc_bind);

    let burnchain = Burnchain::new(&conf.get_burn_db_path(), &conf.burnchain.chain).unwrap();
    let mut run_loop = neon::RunLoop::new(conf.clone());
    let blocks_processed = run_loop.get_blocks_processed_arc();

    let channel = run_loop.get_coordinator_channel().unwrap();

    let mut btc_regtest_controller = MockController::new(conf.clone(), channel.clone());

    thread::spawn(move || run_loop.start(None, 0));

    // give the run loop some time to start up!
    wait_for_runloop(&blocks_processed);

    let (sortition_db, _) = burnchain.open_db(true).unwrap();

    btc_regtest_controller.next_block(None);
    btc_regtest_controller.next_block(None);

    // first block wakes up the run loop
    next_block_and_wait(
        &mut btc_regtest_controller,
        None,
        &blocks_processed,
        &sortition_db,
    );

    // first block will hold our VRF registration
    next_block_and_wait(
        &mut btc_regtest_controller,
        None,
        &blocks_processed,
        &sortition_db,
    );

    // second block will be the first mined Stacks block
    next_block_and_wait(
        &mut btc_regtest_controller,
        None,
        &blocks_processed,
        &sortition_db,
    );

    // let's query the miner's account nonce:

    eprintln!("Miner account: {}", miner_account);

    let account = get_account(&http_origin, &miner_account);
    assert_eq!(account.balance, 0);
    assert!(account.nonce >= 1);

    eprintln!("Tenure in 1 started!");

    let contract_identifier = QualifiedContractIdentifier::parse(&format!(
        "{}.{}",
        to_addr(&contract_sk).to_string(),
        "faucet"
    ))
    .unwrap();

    let xfer_to_faucet_tx = make_stacks_transfer(
        &sk_3,
        conf.node.chain_id,
        0,
        1000,
        &contract_identifier.clone().into(),
        1000,
    );
    let _xfer_to_faucet_txid = submit_tx(&http_origin, &xfer_to_faucet_tx);

    next_block_and_wait(
        &mut btc_regtest_controller,
        None,
        &blocks_processed,
        &sortition_db,
    );

    let publish_tx = make_contract_publish(
        &contract_sk,
        conf.node.chain_id,
        0,
        1000,
        "faucet",
        FAUCET_CONTRACT,
    );
    let _publish_txid = submit_tx(&http_origin, &publish_tx);

    next_block_and_wait(
        &mut btc_regtest_controller,
        None,
        &blocks_processed,
        &sortition_db,
    );
    next_block_and_wait(
        &mut btc_regtest_controller,
        None,
        &blocks_processed,
        &sortition_db,
    );

    let publish_dup_tx = make_contract_publish(
        &contract_sk,
        conf.node.chain_id,
        1,
        1000,
        "faucet",
        FAUCET_CONTRACT,
    );
    assert!(
        submit_tx_fallible(&http_origin, &publish_dup_tx).is_none(),
        "Duplicate contract publish should not be allowed"
    );

    let contract_call_tx = make_contract_call(
        &sk_2,
        conf.node.chain_id,
        0,
        1000,
        &to_addr(&contract_sk),
        "faucet",
        "spout",
        &[],
    );
    let _contract_call_txid = submit_tx(&http_origin, &contract_call_tx);

    next_block_and_wait(
        &mut btc_regtest_controller,
        None,
        &blocks_processed,
        &sortition_db,
    );
    next_block_and_wait(
        &mut btc_regtest_controller,
        None,
        &blocks_processed,
        &sortition_db,
    );

    assert_eq!(
        get_balance(&http_origin, &addr_3) as u64,
        addr_3_init_balance - 1000 - 1000
    );

    assert_eq!(
        get_balance(&http_origin, &addr_2) as u64,
        addr_2_init_balance - 1000 + 1
    );
    assert_eq!(
        get_balance(&http_origin, &contract_identifier) as u64,
        1000 - 1
    );

    channel.stop_chains_coordinator();
}

/// Create burnchain fork, and see that the hyper-chain miner can continue to call.
/// Does not exercise contract calls.
#[test]
#[ignore]
fn no_contract_calls_forking_integration_test() {
    reset_static_burnblock_simulator_channel();

    let (mut conf, _miner_account) = mockstack_test_conf();
    let prom_bind = format!("{}:{}", "127.0.0.1", 6000);
    conf.node.prometheus_bind = Some(prom_bind.clone());
    conf.node.miner = true;

    let user_addr = to_addr(&MOCKNET_PRIVATE_KEY_1);
    conf.add_initial_balance(user_addr.to_string(), 10000000);

    test_observer::spawn();

    let burnchain = Burnchain::new(&conf.get_burn_db_path(), &conf.burnchain.chain).unwrap();

    let mut run_loop = neon::RunLoop::new(conf.clone());
    let blocks_processed = run_loop.get_blocks_processed_arc();

    let channel = run_loop.get_coordinator_channel().unwrap();

    let mut btc_regtest_controller = MockController::new(conf, channel.clone());

    test_observer::spawn();
    let termination_switch = run_loop.get_termination_switch();
    let run_loop_thread = thread::spawn(move || run_loop.start(None, 0));

    // btc_regtest_controller.next_block(None);
    wait_for_runloop(&blocks_processed);
    let (sortition_db, _) = burnchain.open_db(true).unwrap();

    btc_regtest_controller.next_block(None);
    btc_regtest_controller.next_block(None);

    next_block_and_wait(
        &mut btc_regtest_controller,
        None,
        &blocks_processed,
        &sortition_db,
    );
    assert_l2_l1_tip_heights(&sortition_db, 0, 3);

    next_block_and_wait(
        &mut btc_regtest_controller,
        None,
        &blocks_processed,
        &sortition_db,
    );
    assert_l2_l1_tip_heights(&sortition_db, 1, 4);

    let common_ancestor = next_block_and_wait(
        &mut btc_regtest_controller,
        None,
        &blocks_processed,
        &sortition_db,
    );
    assert_l2_l1_tip_heights(&sortition_db, 2, 5);

    for i in 0..2 {
        next_block_and_wait(
            &mut btc_regtest_controller,
            None,
            &blocks_processed,
            &sortition_db,
        );
        assert_l2_l1_tip_heights(&sortition_db, 3 + i, 6 + i);
    }

    let mut cursor = common_ancestor;
    for _i in 0..3 {
        cursor = btc_regtest_controller.next_block(Some(cursor));
    }

    cursor = next_block_and_wait(
        &mut btc_regtest_controller,
        Some(cursor),
        &blocks_processed,
        &sortition_db,
    );
    assert_l2_l1_tip_heights(&sortition_db, 2, 9);

    next_block_and_wait(
        &mut btc_regtest_controller,
        Some(cursor),
        &blocks_processed,
        &sortition_db,
    );
    assert_l2_l1_tip_heights(&sortition_db, 3, 10);

    termination_switch.store(false, Ordering::SeqCst);
    run_loop_thread.join().expect("Failed to join run loop.");
}

/// Look up the chain tip, and assert the L2 and L1 tip heights.
fn assert_l2_l1_tip_heights(sortition_db: &SortitionDB, l2_height: u64, l1_height: u64) {
    let tip_snapshot = SortitionDB::get_canonical_burn_chain_tip(&sortition_db.conn())
        .expect("Could not read from SortitionDB.");
    assert_eq!(l2_height, tip_snapshot.canonical_stacks_tip_height);
    assert_eq!(l1_height, tip_snapshot.block_height);
}

/// Test that we can make micro-blocks. The L2 chain is set to wait M seconds before
/// making an anchored block. Send a transaction before this time is up and then sleep
/// to see that this transaction went into a micro-block.
#[test]
#[ignore]
fn transactions_in_block_and_microblock() {
    reset_static_burnblock_simulator_channel();
    let (mut conf, miner_account) = mockstack_test_conf();
    conf.node.microblock_frequency = 100;
    let contract_sk = StacksPrivateKey::from_hex(SK_1).unwrap();
    let sk_2 = StacksPrivateKey::from_hex(SK_2).unwrap();
    let sk_3 = StacksPrivateKey::from_hex(SK_3).unwrap();
    let addr_2 = to_addr(&sk_2);
    let addr_3 = to_addr(&sk_3);

    let addr_3_init_balance = 100000;
    let addr_2_init_balance = 2000;

    conf.add_initial_balance(addr_3.to_string(), addr_3_init_balance);
    conf.add_initial_balance(addr_2.to_string(), addr_2_init_balance);
    conf.add_initial_balance(to_addr(&contract_sk).to_string(), 3000);

    let http_origin = format!("http://{}", &conf.node.rpc_bind);

    conf.events_observers.push(EventObserverConfig {
        endpoint: format!("localhost:{}", test_observer::EVENT_OBSERVER_PORT),
        events_keys: vec![EventKeyType::AnyEvent],
    });

    info!(
        "conf.node.wait_before_first_anchored_block: {:?}",
        &conf.node.wait_before_first_anchored_block
    );
    test_observer::spawn();

    let burnchain = Burnchain::new(&conf.get_burn_db_path(), &conf.burnchain.chain).unwrap();
    let mut run_loop = neon::RunLoop::new(conf.clone());
    let blocks_processed = run_loop.get_blocks_processed_arc();

    let channel = run_loop.get_coordinator_channel().unwrap();

    let mut btc_regtest_controller = MockController::new(conf.clone(), channel.clone());

    thread::spawn(move || run_loop.start(None, 0));

    // give the run loop some time to start up!
    wait_for_runloop(&blocks_processed);

    let (sortition_db, _) = burnchain.open_db(true).unwrap();

    btc_regtest_controller.next_block(None);
    btc_regtest_controller.next_block(None);

    next_block_and_wait(
        &mut btc_regtest_controller,
        None,
        &blocks_processed,
        &sortition_db,
    );
    next_block_and_wait(
        &mut btc_regtest_controller,
        None,
        &blocks_processed,
        &sortition_db,
    );
    next_block_and_wait(
        &mut btc_regtest_controller,
        None,
        &blocks_processed,
        &sortition_db,
    );

    {
        let small_contract = "(define-public (return-one) (ok 1))";
        let publish_tx = make_contract_publish(
            &contract_sk,
            conf.node.chain_id,
            0,
            1000,
            "small-contract",
            small_contract,
        );
        submit_tx_and_wait(&http_origin, &publish_tx);
    }

    next_block_and_wait(
        &mut btc_regtest_controller,
        None,
        &blocks_processed,
        &sortition_db,
    );
    next_block_and_wait(
        &mut btc_regtest_controller,
        None,
        &blocks_processed,
        &sortition_db,
    );
    {
        let contract_call_tx = make_contract_call(
            &sk_2,
            conf.node.chain_id,
            0,
            1000,
            &to_addr(&contract_sk),
            "small-contract",
            "return-one",
            &[],
        );
        submit_tx_and_wait(&http_origin, &contract_call_tx);
    }

    next_block_and_wait(
        &mut btc_regtest_controller,
        None,
        &blocks_processed,
        &sortition_db,
    );

    {
        let contract_call_tx = make_contract_call_mblock_only(
            &sk_2,
            conf.node.chain_id,
            1,
            1000,
            &to_addr(&contract_sk),
            "small-contract",
            "return-one",
            &[],
        );
        submit_tx_and_wait(&http_origin, &contract_call_tx);
    }
    sleep_for_reason(Duration::from_millis(3000), "wait for micro-blocks");

    next_block_and_wait(
        &mut btc_regtest_controller,
        None,
        &blocks_processed,
        &sortition_db,
    );

    // We should have 1 anchored block with a "return-one" transaction, and one micro-block with
    // a "return-one" transaction.
    {
        let small_contract_calls = select_transactions_where(
            &test_observer::get_blocks(),
            |transaction| match &transaction.payload {
                TransactionPayload::ContractCall(contract) => {
                    contract.contract_name == ContractName::try_from("small-contract").unwrap()
                        && contract.function_name == ClarityName::try_from("return-one").unwrap()
                }
                _ => false,
            },
        );
        assert_eq!(1, small_contract_calls.len());
    }
    {
        let small_contract_calls =
            select_transactions_where(&test_observer::get_microblocks(), |transaction| {
                match &transaction.payload {
                    TransactionPayload::ContractCall(contract) => {
                        contract.contract_name == ContractName::try_from("small-contract").unwrap()
                            && contract.function_name
                                == ClarityName::try_from("return-one").unwrap()
                    }
                    _ => false,
                }
            });
        assert_eq!(1, small_contract_calls.len());
    }

    channel.stop_chains_coordinator();
}

/// Iterate over all the events in supplied blocks, passing the block height and
/// event JSON to a filter_mapper `test_fn`.
pub fn filter_map_events<F, R>(blocks: &Vec<serde_json::Value>, test_fn: F) -> Vec<R>
where
    F: Fn(u64, &serde_json::Value) -> Option<R>,
{
    let mut result = vec![];
    for block in blocks {
        let height = block.get("block_height").unwrap().as_u64().unwrap();
        let events = block.get("events").unwrap().as_array().unwrap();
        for ev in events.iter() {
            if let Some(v) = test_fn(height, ev) {
                result.push(v);
            }
        }
    }

    return result;
}

/// Deserializes the `StacksTransaction` objects from `blocks` and returns all those that
/// match `test_fn`.
fn select_transactions_where(
    blocks: &Vec<serde_json::Value>,
    test_fn: fn(&StacksTransaction) -> bool,
) -> Vec<StacksTransaction> {
    let mut result = vec![];
    for (block_idx, block) in blocks.iter().enumerate() {
        let transactions = block.get("transactions").unwrap().as_array().unwrap();
        for (tx_idx, tx) in transactions.iter().enumerate() {
            let raw_tx = tx.get("raw_tx").unwrap().as_str().unwrap();
            let tx_bytes = hex_bytes(&raw_tx[2..]).unwrap();
            let parsed = StacksTransaction::consensus_deserialize(&mut &tx_bytes[..]).unwrap();
            let test_value = test_fn(&parsed);

            info!(
                "select_transactions_where considers: block_idx: {}, tx_idx: {}, tx: {:?}, parsed: {:?}, test_value {}",
                block_idx, tx_idx, &tx, &parsed, test_value
            );

            if test_value {
                result.push(parsed);
            }
        }
    }

    return result;
}

/// Sleep for `sleep_duration`, and log `reason` at beginning and end of sleep.
fn sleep_for_reason(sleep_duration: Duration, reason: &str) {
    info!(
        "sleep_for_reason: START sleep {:?} for reason: {}",
        serde_json::to_string(&sleep_duration).expect("Serialization failed."),
        &reason
    );
    thread::sleep(sleep_duration);
    info!(
        "sleep_for_reason: STOP sleep {:?} for reason: {}",
        serde_json::to_string(&sleep_duration).expect("Serialization failed."),
        &reason
    );
}

/// Returns the string-valued code location of the location that called the function
/// containing `backtrace`.
fn get_calling_line_from_trace(backtrace: &backtrace::Backtrace) -> String {
    let backtrace_string = format!("{:?}", backtrace);
    let parts: Vec<&str> = backtrace_string.split("\n").collect();
    if parts.len() > 4 {
        parts[3].to_string()
    } else {
        "call site not found".to_string()
    }
}
/// Submit a transaction, and wait for it to show up in the mempool events of the
/// test observer.
pub fn submit_tx_and_wait(http_origin: &str, tx: &Vec<u8>) -> String {
    let start = Instant::now();
    let original_tx_count = test_observer::get_memtxs().len();
    let resulting_txid = submit_tx(http_origin, tx);
    let bt = get_calling_line_from_trace(&backtrace::Backtrace::new());
    info!(
        "submit_tx_and_wait: submitted transaction with id: {:?} {:?}",
        &resulting_txid, &bt
    );
    while test_observer::get_memtxs().len() <= original_tx_count {
        if start.elapsed() > Duration::from_secs(PANIC_TIMEOUT_SECS) {
            panic!(
                "submit_tx_and_wait: Timed out waiting for transaction to hit mempool: {}",
                &resulting_txid
            );
        }
        thread::sleep(Duration::from_millis(100));
    }
    resulting_txid
}

/// Before creating an anchor block, we will spend the first "M minutes" after a burn block
/// making micro-blocks. This test makes three micro-blocks in this time before the first
/// anchored block.
#[test]
#[ignore]
fn transactions_microblocks_then_block() {
    reset_static_burnblock_simulator_channel();
    let (mut conf, miner_account) = mockstack_test_conf();
    conf.node.microblock_frequency = 100;

    let contract_sk = StacksPrivateKey::from_hex(SK_1).unwrap();
    let sk_2 = StacksPrivateKey::from_hex(SK_2).unwrap();
    let sk_3 = StacksPrivateKey::from_hex(SK_3).unwrap();
    let addr_2 = to_addr(&sk_2);
    let addr_3 = to_addr(&sk_3);

    let addr_3_init_balance = 100000;
    let addr_2_init_balance = 200000;

    conf.add_initial_balance(addr_3.to_string(), addr_3_init_balance);
    conf.add_initial_balance(addr_2.to_string(), addr_2_init_balance);
    conf.add_initial_balance(to_addr(&contract_sk).to_string(), 3000);

    let http_origin = format!("http://{}", &conf.node.rpc_bind);

    conf.events_observers.push(EventObserverConfig {
        endpoint: format!("localhost:{}", test_observer::EVENT_OBSERVER_PORT),
        events_keys: vec![EventKeyType::AnyEvent],
    });

    test_observer::spawn();

    let burnchain = Burnchain::new(&conf.get_burn_db_path(), &conf.burnchain.chain).unwrap();
    let mut run_loop = neon::RunLoop::new(conf.clone());
    let blocks_processed = run_loop.get_blocks_processed_arc();

    let channel = run_loop.get_coordinator_channel().unwrap();

    let mut btc_regtest_controller = MockController::new(conf.clone(), channel.clone());

    thread::spawn(move || run_loop.start(None, 0));
    wait_for_runloop(&blocks_processed);

    let (sortition_db, _) = burnchain.open_db(true).unwrap();

    btc_regtest_controller.next_block(None);
    btc_regtest_controller.next_block(None);

    next_block_and_wait(
        &mut btc_regtest_controller,
        None,
        &blocks_processed,
        &sortition_db,
    );
    next_block_and_wait(
        &mut btc_regtest_controller,
        None,
        &blocks_processed,
        &sortition_db,
    );
    next_block_and_wait(
        &mut btc_regtest_controller,
        None,
        &blocks_processed,
        &sortition_db,
    );

    {
        let small_contract = "(define-public (return-one) (ok 1))";
        let publish_tx = make_contract_publish(
            &contract_sk,
            conf.node.chain_id,
            0,
            1000,
            "small-contract",
            small_contract,
        );
        submit_tx_and_wait(&http_origin, &publish_tx);
    }

    next_block_and_wait(
        &mut btc_regtest_controller,
        None,
        &blocks_processed,
        &sortition_db,
    );
    next_block_and_wait(
        &mut btc_regtest_controller,
        None,
        &blocks_processed,
        &sortition_db,
    );

    {
        let contract_call_tx = make_contract_call(
            &sk_2,
            conf.node.chain_id,
            0,
            1000,
            &to_addr(&contract_sk),
            "small-contract",
            "return-one",
            &[],
        );
        submit_tx_and_wait(&http_origin, &contract_call_tx);
    }

    next_block_and_wait(
        &mut btc_regtest_controller,
        None,
        &blocks_processed,
        &sortition_db,
    );

    next_block_and_wait_with_callback(
        &mut btc_regtest_controller,
        None,
        &blocks_processed,
        &sortition_db,
        || {
            info!("Inside `next_block_and_wait_with_callback` callback.");

            // Create 3 micro-blocks in between the two blocks.
            sleep_for_reason(Duration::from_millis(1000), "wait for sortition processed");
            {
                let contract_call_tx = make_contract_call_mblock_only(
                    &sk_2,
                    conf.node.chain_id,
                    1,
                    1000,
                    &to_addr(&contract_sk),
                    "small-contract",
                    "return-one",
                    &[],
                );
                submit_tx_and_wait(&http_origin, &contract_call_tx);
            }

            sleep_for_reason(Duration::from_millis(1000), "wait for micro-blocks");
            {
                let contract_call_tx = make_contract_call_mblock_only(
                    &sk_2,
                    conf.node.chain_id,
                    2,
                    1000,
                    &to_addr(&contract_sk),
                    "small-contract",
                    "return-one",
                    &[],
                );
                submit_tx_and_wait(&http_origin, &contract_call_tx);
            }

            sleep_for_reason(Duration::from_millis(1000), "wait for micro-blocks");
            {
                let contract_call_tx = make_contract_call_mblock_only(
                    &sk_2,
                    conf.node.chain_id,
                    3,
                    1000,
                    &to_addr(&contract_sk),
                    "small-contract",
                    "return-one",
                    &[],
                );
                submit_tx_and_wait(&http_origin, &contract_call_tx);
            }
        },
    );

    next_block_and_wait(
        &mut btc_regtest_controller,
        None,
        &blocks_processed,
        &sortition_db,
    );
    {
        let contract_call_tx = make_contract_call(
            &sk_2,
            conf.node.chain_id,
            4,
            1000,
            &to_addr(&contract_sk),
            "small-contract",
            "return-one",
            &[],
        );
        submit_tx_and_wait(&http_origin, &contract_call_tx);
    }

    next_block_and_wait(
        &mut btc_regtest_controller,
        None,
        &blocks_processed,
        &sortition_db,
    );

    next_block_and_wait(
        &mut btc_regtest_controller,
        None,
        &blocks_processed,
        &sortition_db,
    );

    // We should have three micro-blocks with one `small-contract` tx each.
    assert!(test_observer::get_microblocks().len() >= 3);

    info!("calling select_transactions_where for micro-blocks");
    let small_contract_mb_calls =
        select_transactions_where(&test_observer::get_microblocks(), |transaction| {
            match &transaction.payload {
                TransactionPayload::ContractCall(contract) => {
                    contract.contract_name == ContractName::try_from("small-contract").unwrap()
                        && contract.function_name == ClarityName::try_from("return-one").unwrap()
                }
                _ => false,
            }
        });
    assert_eq!(3, small_contract_mb_calls.len());

    // The transaction was copied in 3 micro-blocks plus 2 blocks. These all get counted here so
    // expect 5 total.
    info!("calling select_transactions_where for blocks");
    let small_contract_total_calls = select_transactions_where(
        &test_observer::get_blocks(),
        |transaction| match &transaction.payload {
            TransactionPayload::ContractCall(contract) => {
                contract.contract_name == ContractName::try_from("small-contract").unwrap()
                    && contract.function_name == ClarityName::try_from("return-one").unwrap()
            }
            _ => false,
        },
    );
    assert_eq!(5, small_contract_total_calls.len());

    channel.stop_chains_coordinator();
}<|MERGE_RESOLUTION|>--- conflicted
+++ resolved
@@ -709,8 +709,6 @@
     }
 }
 
-<<<<<<< HEAD
-=======
 pub fn get_nft_withdrawal_entry<F: std::fmt::Display>(
     http_origin: &str,
     block_height: u64,
@@ -746,7 +744,6 @@
     }
 }
 
->>>>>>> 00fff24c
 fn get_pox_info(http_origin: &str) -> RPCPoxInfoData {
     let client = reqwest::blocking::Client::new();
     let path = format!("{}/v2/pox", http_origin);
@@ -1114,7 +1111,7 @@
 #[ignore]
 fn transactions_in_block_and_microblock() {
     reset_static_burnblock_simulator_channel();
-    let (mut conf, miner_account) = mockstack_test_conf();
+    let (mut conf, _miner_account) = mockstack_test_conf();
     conf.node.microblock_frequency = 100;
     let contract_sk = StacksPrivateKey::from_hex(SK_1).unwrap();
     let sk_2 = StacksPrivateKey::from_hex(SK_2).unwrap();
