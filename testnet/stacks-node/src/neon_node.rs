use super::{Keychain, Config, BurnchainController, BurnchainTip, EventDispatcher};
use crate::config::HELIUM_BLOCK_LIMIT;
use crate::run_loop::RegisteredKey;

use std::convert::{ TryFrom, TryInto };
use std::{thread, thread::JoinHandle};
use std::net::SocketAddr;
use std::collections::VecDeque;
use std::default::Default;

use stacks::burnchains::{Burnchain, BurnchainHeaderHash, Txid, PublicKey};
use stacks::chainstate::burn::db::sortdb::{SortitionDB, SortitionId};
use stacks::chainstate::stacks::db::{StacksChainState, ClarityTx};
use stacks::chainstate::stacks::{
    StacksBlock, TransactionPayload, StacksAddress, StacksTransactionSigner,
    StacksTransaction, TransactionVersion, StacksMicroblock, CoinbasePayload,
    TransactionAnchorMode, StacksBlockHeader };
use stacks::chainstate::burn::{ConsensusHash, VRFSeed, BlockHeaderHash};
use stacks::chainstate::burn::operations::{
    LeaderBlockCommitOp,
    LeaderKeyRegisterOp,
    BlockstackOperationType,
    leader_block_commit::RewardSetInfo,
};
use stacks::chainstate::stacks::{StacksBlockBuilder, miner::StacksMicroblockBuilder};
use stacks::chainstate::burn::BlockSnapshot;
use stacks::chainstate::stacks::{Error as ChainstateError};
use stacks::chainstate::stacks::StacksPublicKey;
use stacks::chainstate::stacks::StacksBlockId;
use stacks::core::mempool::MemPoolDB;
use stacks::util::vrf::VRFPublicKey;
use stacks::util::strings::UrlString;
use stacks::util::hash::{
    Hash160, Sha256Sum, to_hex
};
use stacks::util::secp256k1::Secp256k1PrivateKey;
use stacks::net::{
    db::{ PeerDB, LocalPeer }, relay::Relayer,
    dns::DNSResolver, p2p::PeerNetwork,
    Error as NetError, PeerAddress, StacksMessageCodec,
    NetworkResult, rpc::RPCHandlerArgs
};
use std::sync::mpsc::{sync_channel, TrySendError, SyncSender, Receiver};

use crate::burnchains::bitcoin_regtest_controller::BitcoinRegtestController;
use crate::ChainTip;
use stacks::burnchains::BurnchainSigner;
use stacks::core::FIRST_BURNCHAIN_CONSENSUS_HASH;
use stacks::vm::costs::ExecutionCost;

<<<<<<< HEAD
use stacks::chainstate::coordinator::comm::CoordinatorChannels;
use stacks::chainstate::coordinator::{get_next_recipients, PlaceholderRewardSetProvider};
=======
use stacks::vm::database::BurnStateDB;
>>>>>>> 189314ca

use stacks::monitoring::{
    increment_stx_blocks_mined_counter,
    update_active_miners_count_gauge,
};

pub const TESTNET_CHAIN_ID: u32 = 0x80000000;
pub const TESTNET_PEER_VERSION: u32 = 0xfacade01;
pub const RELAYER_MAX_BUFFER: usize = 100;

struct AssembledAnchorBlock {
    parent_consensus_hash: ConsensusHash,
    my_burn_hash: BurnchainHeaderHash,
    anchored_block: StacksBlock,
    consumed_execution: ExecutionCost,
    bytes_so_far: u64
}

enum RelayerDirective {
    HandleNetResult(NetworkResult),
    ProcessTenure(ConsensusHash, BurnchainHeaderHash, BlockHeaderHash),
    RunTenure(RegisteredKey, BlockSnapshot),
    RegisterKey(BlockSnapshot),
}


pub struct InitializedNeonNode {
    relay_channel: SyncSender<RelayerDirective>,
    burnchain_signer: BurnchainSigner,
    last_burn_block: Option<BlockSnapshot>,
    active_keys: Vec<RegisteredKey>,
    sleep_before_tenure: u64,
    is_miner: bool,
}

pub struct NeonGenesisNode {
    pub config: Config,
    keychain: Keychain,
    event_dispatcher: EventDispatcher,
}

#[cfg(test)]
type BlocksProcessedCounter = std::sync::Arc<std::sync::atomic::AtomicU64>;

#[cfg(not(test))]
type BlocksProcessedCounter = ();

#[cfg(test)]
fn bump_processed_counter(blocks_processed: &BlocksProcessedCounter) {
    blocks_processed.fetch_add(1, std::sync::atomic::Ordering::SeqCst);
}

#[cfg(not(test))]
fn bump_processed_counter(_blocks_processed: &BlocksProcessedCounter) {
}

/// Process artifacts from the tenure.
/// At this point, we're modifying the chainstate, and merging the artifacts from the previous tenure.
fn inner_process_tenure(
    anchored_block: &StacksBlock, 
    consensus_hash: &ConsensusHash,
    parent_consensus_hash: &ConsensusHash,
    burn_db: &mut SortitionDB,
    chain_state: &mut StacksChainState,
    coord_comms: &CoordinatorChannels) -> Result<bool, ChainstateError> {

    let stacks_blocks_processed = coord_comms.get_stacks_blocks_processed();

    {
        let ic = burn_db.index_conn();

        // Preprocess the anchored block
        chain_state.preprocess_anchored_block(
            &ic,
            consensus_hash,
            &anchored_block,
            &parent_consensus_hash)?;
    }

    if !coord_comms.announce_new_stacks_block() {
        return Ok(false)
    }
    if !coord_comms.wait_for_stacks_blocks_processed(stacks_blocks_processed, 15000) {
        warn!("ChainsCoordinator timed out while waiting for new stacks block to be processed");
    }

    let (canonical_consensus_hash, canonical_block_hash) =
        SortitionDB::get_canonical_stacks_chain_tip_hash(burn_db.conn())?;

    let canonical_tip = StacksBlockId::new(&canonical_consensus_hash, &canonical_block_hash);
    debug!("Reload unconfirmed state");
    chain_state.reload_unconfirmed_state(&burn_db.index_conn(), canonical_tip)?;

    Ok(true)
}

fn inner_generate_coinbase_tx(keychain: &mut Keychain, nonce: u64) -> StacksTransaction {
    let mut tx_auth = keychain.get_transaction_auth().unwrap();
    tx_auth.set_origin_nonce(nonce);

    let mut tx = StacksTransaction::new(
        TransactionVersion::Testnet, 
        tx_auth, 
        TransactionPayload::Coinbase(CoinbasePayload([0u8; 32])));
    tx.chain_id = TESTNET_CHAIN_ID;
    tx.anchor_mode = TransactionAnchorMode::OnChainOnly;
    let mut tx_signer = StacksTransactionSigner::new(&tx);
    keychain.sign_as_origin(&mut tx_signer);

    tx_signer.get_tx().unwrap()                       
}

/// Constructs and returns a LeaderKeyRegisterOp out of the provided params
fn inner_generate_leader_key_register_op(address: StacksAddress, vrf_public_key: VRFPublicKey, consensus_hash: &ConsensusHash) -> BlockstackOperationType {
    BlockstackOperationType::LeaderKeyRegister(LeaderKeyRegisterOp {
        public_key: vrf_public_key,
        memo: vec![],
        address,
        consensus_hash: consensus_hash.clone(),
        vtxindex: 0,
        txid: Txid([0u8; 32]),
        block_height: 0,
        burn_header_hash: BurnchainHeaderHash([0u8; 32]),        
    })
}

fn rotate_vrf_and_register(keychain: &mut Keychain, burn_block: &BlockSnapshot, btc_controller: &mut BitcoinRegtestController) {
    let vrf_pk = keychain.rotate_vrf_keypair(burn_block.block_height);
    let burnchain_tip_consensus_hash = &burn_block.consensus_hash;
    let op = inner_generate_leader_key_register_op(keychain.get_address(), vrf_pk, burnchain_tip_consensus_hash);

    let mut one_off_signer = keychain.generate_op_signer();
    btc_controller.submit_operation(op, &mut one_off_signer);
}

/// Constructs and returns a LeaderBlockCommitOp out of the provided params
fn inner_generate_block_commit_op(
    input: BurnchainSigner,
    block_header_hash: BlockHeaderHash,
    burn_fee: u64, 
    key: &RegisteredKey,
    parent_burnchain_height: u32,
    parent_winning_vtx: u16,
    vrf_seed: VRFSeed,
    recipients: Option<RewardSetInfo>) -> BlockstackOperationType {

    let (parent_block_ptr, parent_vtxindex) =
        (parent_burnchain_height, parent_winning_vtx);

    let commit_outs = if let Some(recipient_set) = recipients {
        let (addr, _) = recipient_set.recipient ;
        vec![addr]
    } else {
        vec![]
    };

    BlockstackOperationType::LeaderBlockCommit(LeaderBlockCommitOp {
        block_header_hash,
        burn_fee,
        input,
        key_block_ptr: key.block_height as u32,
        key_vtxindex: key.op_vtxindex as u16,
        memo: vec![],
        new_seed: vrf_seed,
        parent_block_ptr,
        parent_vtxindex,
        vtxindex: 0,
        txid: Txid([0u8; 32]),
        block_height: 0,
        burn_header_hash: BurnchainHeaderHash([0u8; 32]),
        commit_outs,
    })
}

fn spawn_peer(mut this: PeerNetwork, p2p_sock: &SocketAddr, rpc_sock: &SocketAddr,
              config: Config,
              poll_timeout: u64, relay_channel: SyncSender<RelayerDirective>) -> Result<JoinHandle<()>, NetError> {

    let burn_db_path = config.get_burn_db_file_path();
    let stacks_chainstate_path = config.get_chainstate_path();
    let block_limit = config.block_limit;
    let exit_at_block_height = config.burnchain.process_exit_at_block_height;

    this.bind(p2p_sock, rpc_sock).unwrap();
    let (mut dns_resolver, mut dns_client) = DNSResolver::new(10);
    let sortdb = SortitionDB::open(&burn_db_path, false)
        .map_err(NetError::DBError)?;

    let mut chainstate = StacksChainState::open_with_block_limit(
        false, TESTNET_CHAIN_ID, &stacks_chainstate_path, block_limit)
        .map_err(|e| NetError::ChainstateError(e.to_string()))?;
    
    let mut mem_pool = MemPoolDB::open(
        false, TESTNET_CHAIN_ID, &stacks_chainstate_path)
        .map_err(NetError::DBError)?;

    // buffer up blocks to store without stalling the p2p thread
    let mut results_with_data = VecDeque::new();

    let server_thread = thread::spawn(move || {
        let handler_args = RPCHandlerArgs { exit_at_block_height: exit_at_block_height.as_ref(),
                                            .. RPCHandlerArgs::default() };

        let mut disconnected = false;
        while !disconnected {
            let download_backpressure = results_with_data.len() > 0;
            let poll_ms = 
                if !download_backpressure && this.has_more_downloads() {
                    // keep getting those blocks -- drive the downloader state-machine
                    debug!("P2P: backpressure: {}, more downloads: {}", download_backpressure, this.has_more_downloads());
                    100
                }
                else {
                    poll_timeout
                };

            // update p2p's read-only view of the unconfirmed state
            let (canonical_consensus_tip, canonical_block_tip) = SortitionDB::get_canonical_stacks_chain_tip_hash(sortdb.conn())
                .expect("Failed to read canonical stacks chain tip");
            let canonical_tip = StacksBlockHeader::make_index_block_hash(&canonical_consensus_tip, &canonical_block_tip);
            chainstate.refresh_unconfirmed_state_readonly(canonical_tip)
                .expect("Failed to open unconfirmed Clarity state");

            let network_result = match this.run(&sortdb, &mut chainstate, &mut mem_pool, Some(&mut dns_client),
                                                 download_backpressure, poll_ms, &handler_args) {
                Ok(res) => res,
                Err(e) => {
                    error!("P2P: Failed to process network dispatch: {:?}", &e);
                    panic!();
                }
            };

            if network_result.has_data_to_store() {
                results_with_data.push_back(RelayerDirective::HandleNetResult(network_result));
            }

            while let Some(next_result) = results_with_data.pop_front() {
                // have blocks, microblocks, and/or transactions (don't care about anything else),
                if let Err(e) = relay_channel.try_send(next_result) {
                    debug!("P2P: {:?}: download backpressure detected", &this.local_peer);
                    match e {
                        TrySendError::Full(directive) => {
                            // don't lose this data -- just try it again
                            results_with_data.push_front(directive);
                            break;
                        },
                        TrySendError::Disconnected(_) => {
                            info!("P2P: Relayer hang up with p2p channel");
                            disconnected = true;
                            break;
                        }
                    }
                }
                else {
                    debug!("P2P: Dispatched result to Relayer!");
                }
            }
        }
        debug!("P2P thread exit!");
    });

    let _jh = thread::spawn(move || {
        dns_resolver.thread_main();
    });

    Ok(server_thread)
}

fn spawn_miner_relayer(mut relayer: Relayer, local_peer: LocalPeer,
                       config: Config, mut keychain: Keychain,
                       burn_db_path: String, stacks_chainstate_path: String, 
                       relay_channel: Receiver<RelayerDirective>,
                       event_dispatcher: EventDispatcher,
                       blocks_processed: BlocksProcessedCounter,
                       burnchain: Burnchain,
                       coord_comms: CoordinatorChannels) -> Result<(), NetError> {
    // Note: the relayer is *the* block processor, it is responsible for writes to the chainstate --
    //   no other codepaths should be writing once this is spawned.
    //
    // the relayer _should not_ be modifying the sortdb,
    //   however, it needs a mut reference to create read TXs.
    //   should address via #1449
    let mut sortdb = SortitionDB::open(&burn_db_path, true)
        .map_err(NetError::DBError)?;

    let mut chainstate = StacksChainState::open_with_block_limit(
        false, TESTNET_CHAIN_ID, &stacks_chainstate_path, config.block_limit.clone())
        .map_err(|e| NetError::ChainstateError(e.to_string()))?;
    
    let mut mem_pool = MemPoolDB::open(
        false, TESTNET_CHAIN_ID, &stacks_chainstate_path)
        .map_err(NetError::DBError)?;

    let mut last_mined_block: Option<AssembledAnchorBlock> = None;
    let burn_fee_cap = config.burnchain.burn_fee_cap;
    let mine_microblocks = config.node.mine_microblocks;

    let mut bitcoin_controller = BitcoinRegtestController::new_dummy(config.clone());

    let _relayer_handle = thread::spawn(move || {
        while let Ok(mut directive) = relay_channel.recv() {
            match directive {
                RelayerDirective::HandleNetResult(ref mut net_result) => {
                    debug!("Relayer: Handle network result");
                    let net_receipts = relayer.process_network_result(&local_peer, net_result,
                                                                      &mut sortdb, &mut chainstate, &mut mem_pool,
                                                                      Some(&coord_comms))
                        .expect("BUG: failure processing network results");

                    let mempool_txs_added = net_receipts.mempool_txs_added.len();
                    if mempool_txs_added > 0 {
                        event_dispatcher.process_new_mempool_txs(net_receipts.mempool_txs_added);
                    }
                },
                RelayerDirective::ProcessTenure(consensus_hash, burn_hash, block_header_hash) => {
                    debug!("Relayer: Process tenure");
                    if let Some(my_mined) = last_mined_block.take() {
                        let AssembledAnchorBlock {
                            parent_consensus_hash,
                            anchored_block: mined_block,
                            my_burn_hash: mined_burn_hash,
                            consumed_execution,
                            bytes_so_far } = my_mined;
                        if mined_block.block_hash() == block_header_hash && burn_hash == mined_burn_hash {
                            // we won!
                            info!("Won sortition! stacks_header={}, burn_hash={}",
                                  block_header_hash,
                                  mined_burn_hash);

                            increment_stx_blocks_mined_counter();

                            match inner_process_tenure(&mined_block, &consensus_hash, &parent_consensus_hash,
                                                       &mut sortdb, &mut chainstate, &coord_comms) {
                                Ok(coordinator_running) => if !coordinator_running {
                                    warn!("Coordinator stopped, stopping relayer thread...");
                                    return;
                                },
                                Err(e) => {
                                    warn!("Error processing my tenure, bad block produced: {}", e);
                                    warn!("Bad block stacks_header={}, data={}",
                                          block_header_hash, to_hex(&mined_block.serialize_to_vec()));
                                    continue;
                                }
                            };

                            // advertize _and_ push blocks for now
                            let blocks_available = Relayer::load_blocks_available_data(&sortdb, vec![consensus_hash.clone()])
                                .expect("Failed to obtain block information for a block we mined.");
                            if let Err(e) = relayer.advertize_blocks(blocks_available) {
                                warn!("Failed to advertise new block: {}", e);
                            }

                            // TODO(PoX): use ConsensusHash once BlocksData has been updated.
                            // Until then, we need to convert the consensus_hash back into a
                            // burn_header_hash
                            let snapshot = SortitionDB::get_block_snapshot_consensus(sortdb.conn(), &consensus_hash)
                                .expect("Failed to obtain snapshot for block")
                                .expect("Failed to obtain snapshot for block");

                            if let Err(e) = relayer.broadcast_block(snapshot.burn_header_hash, mined_block) {
                                warn!("Failed to push new block: {}", e);
                            }

                            // should we broadcast microblocks?
                            if mine_microblocks {
                                let mint_result = InitializedNeonNode::relayer_mint_microblocks(
                                    &consensus_hash, &block_header_hash, &mut chainstate, &sortdb.index_conn(), &keychain,
                                    consumed_execution, bytes_so_far, &mem_pool);
                                let mined_microblock = match mint_result {
                                    Ok(mined_microblock) => mined_microblock,
                                    Err(e) => {
                                        warn!("Failed to mine microblock: {}", e);
                                        continue;
                                    }
                                };
                                // preprocess the microblock locally
                                match chainstate.preprocess_streamed_microblock(&consensus_hash, &block_header_hash, &mined_microblock) {
                                    Ok(res) => {
                                        if !res {
                                            warn!("Unhandled error while pre-processing microblock {}",
                                                  mined_microblock.header.block_hash());
                                            continue
                                        }
                                    },
                                    Err(e) => {
                                        error!("Error while pre-processing microblock {}: {}",
                                               mined_microblock.header.block_hash(), e);
                                        continue
                                    },
                                }
                                // update unconfirmed state
                                if let Err(e) = chainstate.refresh_unconfirmed_state(&sortdb.index_conn()) {
                                    warn!("Failed to refresh unconfirmed state after processing microblock {}/{}-{}: {:?}", &mined_burn_hash, &block_header_hash, mined_microblock.block_hash(), &e);
                                }
                                // broadcast to peers
                                let microblock_hash = mined_microblock.header.block_hash();
                                if let Err(e) = relayer.broadcast_microblock(&consensus_hash, &block_header_hash, mined_microblock) {
                                    error!("Failure trying to broadcast microblock {}: {}",
                                           microblock_hash, e);
                                }
                            }
                        } else {
                            warn!("Did not win sortition, my blocks [burn_hash= {}, block_hash= {}], their blocks [parent_consenus_hash= {}, burn_hash= {}, block_hash ={}]",
                                  mined_burn_hash, mined_block.block_hash(), parent_consensus_hash, burn_hash, block_header_hash);
                        }
                    }
                },
                RelayerDirective::RunTenure(registered_key, last_burn_block) => {
                    debug!("Relayer: Run tenure");
                    last_mined_block = InitializedNeonNode::relayer_run_tenure(
<<<<<<< HEAD
                        registered_key, &mut chainstate, &mut sortdb, &burnchain, last_burn_block,
=======
                        &config, registered_key, &mut chainstate, &sortdb, last_burn_block,
>>>>>>> 189314ca
                        &mut keychain, &mut mem_pool, burn_fee_cap, &mut bitcoin_controller);
                    bump_processed_counter(&blocks_processed);
                },
                RelayerDirective::RegisterKey(ref last_burn_block) => {
                    debug!("Relayer: Register key");
                    rotate_vrf_and_register(&mut keychain, last_burn_block, &mut bitcoin_controller);
                    bump_processed_counter(&blocks_processed);
                }
            }
        }
        debug!("Relayer exit!");
    });

    Ok(())
}

impl InitializedNeonNode {
    fn new(config: Config, keychain: Keychain, event_dispatcher: EventDispatcher,
           last_burn_block: Option<BurnchainTip>,
           miner: bool, blocks_processed: BlocksProcessedCounter, coord_comms: CoordinatorChannels) -> InitializedNeonNode {
        // we can call _open_ here rather than _connect_, since connect is first called in
        //   make_genesis_block
        let sortdb = SortitionDB::open(&config.get_burn_db_file_path(), false)
            .expect("Error while instantiating sortition db");

        let burnchain = Burnchain::new(
            &config.get_burn_db_path(),
            &config.burnchain.chain,
            "regtest").expect("Error while instantiating burnchain");

        let view = {
            let ic = sortdb.index_conn();
            let sortition_tip = SortitionDB::get_canonical_burn_chain_tip(&ic)
                .expect("Failed to get sortition tip");
            ic.get_burnchain_view(&burnchain, &sortition_tip).unwrap()
        };

        // create a new peerdb
        let data_url = UrlString::try_from(format!("{}", &config.node.data_url)).unwrap();
        let mut initial_neighbors = vec![];
        if let Some(ref bootstrap_node) = &config.node.bootstrap_node {
            initial_neighbors.push(bootstrap_node.clone());
        }

        println!("BOOTSTRAP WITH {:?}", initial_neighbors);

        let p2p_sock: SocketAddr = config.node.p2p_bind.parse()
            .expect(&format!("Failed to parse socket: {}", &config.node.p2p_bind));
        let rpc_sock = config.node.rpc_bind.parse()
            .expect(&format!("Failed to parse socket: {}", &config.node.rpc_bind));
        let p2p_addr: SocketAddr = config.node.p2p_address.parse()
            .expect(&format!("Failed to parse socket: {}", &config.node.p2p_address));
        let node_privkey = {
            let mut re_hashed_seed = config.node.local_peer_seed.clone();
            let my_private_key = loop {
                match Secp256k1PrivateKey::from_slice(&re_hashed_seed[..]) {
                    Ok(sk) => break sk,
                    Err(_) => re_hashed_seed = Sha256Sum::from_data(&re_hashed_seed[..]).as_bytes().to_vec()
                }
            };
            my_private_key
        };

        let peerdb = PeerDB::connect(
            &config.get_peer_db_path(), 
            true, 
            TESTNET_CHAIN_ID, 
            burnchain.network_id, 
            Some(node_privkey),
            config.connection_options.private_key_lifetime.clone(),
            PeerAddress::from_socketaddr(&p2p_addr), 
            p2p_sock.port(),
            data_url.clone(),
            &vec![], 
            Some(&initial_neighbors)).unwrap();

        let local_peer = match PeerDB::get_local_peer(peerdb.conn()) {
            Ok(local_peer) => local_peer,
            _ => panic!("Unable to retrieve local peer")
        };

        // now we're ready to instantiate a p2p network object, the relayer, and the event dispatcher
        let mut p2p_net = PeerNetwork::new(peerdb, local_peer.clone(), TESTNET_PEER_VERSION, burnchain.clone(), view,
                                           config.connection_options.clone());

        // setup the relayer channel
        let (relay_send, relay_recv) = sync_channel(RELAYER_MAX_BUFFER);

        let burnchain_signer = keychain.get_burnchain_signer();
        let relayer = Relayer::from_p2p(&mut p2p_net);

        let sleep_before_tenure = config.node.wait_time_for_microblocks;

        spawn_miner_relayer(relayer, local_peer,
                            config.clone(), keychain,
                            config.get_burn_db_file_path(),
                            config.get_chainstate_path(),
                            relay_recv, event_dispatcher,
                            blocks_processed.clone(),
                            burnchain,
                            coord_comms)
            .expect("Failed to initialize mine/relay thread");

        spawn_peer(p2p_net, &p2p_sock, &rpc_sock,
                   config.clone(), 5000, relay_send.clone())
            .expect("Failed to initialize mine/relay thread");


        info!("Bound HTTP server on: {}", &config.node.rpc_bind);
        info!("Bound P2P server on: {}", &config.node.p2p_bind);

        let last_burn_block = last_burn_block.map(|x| x.block_snapshot);

        let is_miner = miner;

        let active_keys = vec![];

        InitializedNeonNode {
            relay_channel: relay_send,
            last_burn_block,
            burnchain_signer,
            is_miner,
            sleep_before_tenure,
            active_keys,
        }
    }


    /// Tell the relayer to fire off a tenure and a block commit op.
    pub fn relayer_issue_tenure(&mut self) -> bool {
        if !self.is_miner {
            // node is a follower, don't try to issue a tenure
            return true;
        }

        if let Some(burnchain_tip) = self.last_burn_block.clone() {
            if let Some(key) = self.active_keys.pop() {
                // sleep a little before building the anchor block, to give any broadcasted 
                //   microblocks time to propagate.
                info!("Sleeping {} before issuing tenure", self.sleep_before_tenure);
                thread::sleep(std::time::Duration::from_millis(self.sleep_before_tenure));
                self.relay_channel
                    .send(RelayerDirective::RunTenure(key, burnchain_tip))
                    .is_ok()
            } else {
                warn!("Skipped tenure because no active VRF key. Trying to register one.");
                self.relay_channel
                    .send(RelayerDirective::RegisterKey(burnchain_tip))
                    .is_ok()
            }
        } else {
            warn!("Do not know the last burn block. As a miner, this is bad.");
            true
        }
    }

    /// Notify the relayer of a sortition, telling it to process the block
    ///  and advertize it if it was mined by the node.
    /// returns _false_ if the relayer hung up the channel.
    pub fn relayer_sortition_notify(&self) -> bool {
        if !self.is_miner {
            // node is a follower, don't try to process my own tenure.
            return true;
        }

        if let Some(ref snapshot) = &self.last_burn_block {
            if snapshot.sortition {
                return self.relay_channel
                    .send(RelayerDirective::ProcessTenure(
                        snapshot.consensus_hash.clone(),
                        snapshot.parent_burn_header_hash.clone(),
                        snapshot.winning_stacks_block_hash.clone()))
                    .is_ok();
            }
        }
        true
    }

    fn relayer_mint_microblocks(mined_block_consensus_hash: &ConsensusHash,
                                mined_block_shh: &BlockHeaderHash,
                                chain_state: &mut StacksChainState,
                                burn_dbconn: &dyn BurnStateDB,
                                keychain: &Keychain,
                                consumed_execution: ExecutionCost,
                                bytes_so_far: u64,
                                mem_pool: &MemPoolDB) -> Result<StacksMicroblock, ChainstateError> {
        let mut microblock_miner = StacksMicroblockBuilder::new(mined_block_shh.clone(),
                                                                mined_block_consensus_hash.clone(),
                                                                chain_state,
                                                                burn_dbconn,
                                                                consumed_execution,
                                                                bytes_so_far)?;
        let mblock_key = keychain.get_microblock_key()
            .expect("Miner attempt to mine microblocks without a microblock key");

        let mblock = microblock_miner.mine_next_microblock(mem_pool, &mblock_key)?;

        info!("Minted microblock with {} transactions", mblock.txs.len());

        Ok(mblock)
    }

    // return stack's parent's burn header hash,
    //        the anchored block,
    //        the burn header hash of the burnchain tip
    fn relayer_run_tenure(config: &Config,
                          registered_key: RegisteredKey,
                          chain_state: &mut StacksChainState,
                          burn_db: &mut SortitionDB,
                          burnchain: &Burnchain,
                          burn_block: BlockSnapshot,
                          keychain: &mut Keychain,
                          mem_pool: &mut MemPoolDB,
                          burn_fee_cap: u64,
                          bitcoin_controller: &mut BitcoinRegtestController) -> Option<AssembledAnchorBlock> {
        // Generates a proof out of the sortition hash provided in the params.
        let vrf_proof = keychain.generate_proof(
            &registered_key.vrf_public_key, 
            burn_block.sortition_hash.as_bytes()).unwrap();

        debug!("Generated VRF Proof: {} over {} with key {}",
               vrf_proof.to_hex(),
               &burn_block.sortition_hash,
               &registered_key.vrf_public_key.to_hex());

        // Generates a new secret key for signing the trail of microblocks
        // of the upcoming tenure.
        let microblock_secret_key = keychain.rotate_microblock_keypair();
        let mblock_pubkey_hash = Hash160::from_data(&StacksPublicKey::from_private(&microblock_secret_key).to_bytes());

        let (stacks_parent_header, parent_consensus_hash, parent_block_burn_height, parent_block_total_burn, parent_winning_vtxindex, coinbase_nonce) =
            if let Some(stacks_tip) = chain_state.get_stacks_chain_tip(burn_db).unwrap() {
                let stacks_tip_header = match StacksChainState::get_anchored_block_header_info(&chain_state.headers_db, &stacks_tip.consensus_hash, &stacks_tip.anchored_block_hash).unwrap() {
                    Some(x) => x,
                    None => {
                        error!("Could not mine new tenure, since could not find header for known chain tip.");
                        return None
                    }
                };

                // the consensus hash of my Stacks block parent
                let parent_consensus_hash = stacks_tip.consensus_hash.clone();

                // the stacks block I'm mining off of's burn header hash and vtx index:
                let parent_snapshot = SortitionDB::get_block_snapshot_consensus(burn_db.conn(), &stacks_tip.consensus_hash)
                    .expect("Failed to look up block's parent snapshot")
                    .expect("Failed to look up block's parent snapshot");

                let parent_sortition_id = &parent_snapshot.sortition_id;
                let parent_winning_vtxindex =
                    match SortitionDB::get_block_winning_vtxindex(burn_db.conn(), parent_sortition_id)
                    .expect("SortitionDB failure.") {
                        Some(x) => x,
                        None => {
                            warn!("Failed to find winning vtx index for the parent sortition {}",
                                  parent_sortition_id);
                            return None
                        }
                    };

                let parent_block = match SortitionDB::get_block_snapshot(burn_db.conn(), parent_sortition_id)
                    .expect("SortitionDB failure.") {
                        Some(x) => x,
                        None => {
                            warn!("Failed to find block snapshot for the parent sortition {}",
                                  parent_sortition_id);
                            return None
                        }
                    };

                debug!("Mining tenure's last consensus hash: {}, stacks tip consensus hash: {}",
                       &burn_block.consensus_hash,
                       &stacks_tip.consensus_hash);

                let coinbase_nonce = {
                    let principal = keychain.origin_address().unwrap().into();
                    let account = chain_state.with_read_only_clarity_tx(&burn_db.index_conn(), &StacksBlockHeader::make_index_block_hash(&stacks_tip.consensus_hash, &stacks_tip.anchored_block_hash), |conn| {
                        StacksChainState::get_account(conn, &principal)
                    });
                    account.nonce
                };

                (stacks_tip_header, parent_consensus_hash, parent_block.block_height, parent_block.total_burn, parent_winning_vtxindex, coinbase_nonce)
            } else {
                warn!("No Stacks chain tip known, attempting to mine a genesis block");
                let chain_tip = ChainTip::genesis(config.get_initial_liquid_ustx());

                (chain_tip.metadata, FIRST_BURNCHAIN_CONSENSUS_HASH.clone(), 0, 0, 0, 0)
            };
        
        let coinbase_tx = inner_generate_coinbase_tx(keychain, coinbase_nonce);

        let (anchored_block, consumed_execution, bytes_so_far) = match StacksBlockBuilder::build_anchored_block(
            chain_state, &burn_db.index_conn(), mem_pool, &stacks_parent_header, parent_block_total_burn,
            vrf_proof.clone(), mblock_pubkey_hash, &coinbase_tx, HELIUM_BLOCK_LIMIT.clone()) {
            Ok(block) => block,
            Err(e) => {
                error!("Failure mining anchored block: {}", e);
                return None
            }
        };

        info!("{} block assembled: {}, with {} txs",
              if parent_block_total_burn == 0 { "Genesis" } else { "Stacks" },
              anchored_block.block_hash(), anchored_block.txs.len() );

        // let's figure out the recipient set!
        let recipients = match get_next_recipients(&burn_block, chain_state, burn_db,
                                                   burnchain, &PlaceholderRewardSetProvider()) {
            Ok(x) => x,
            Err(e) => {
                error!("Failure fetching recipient set: {:?}", e);
                return None
            },
        };
        // let's commit
        let op = inner_generate_block_commit_op(
            keychain.get_burnchain_signer(),
            anchored_block.block_hash(),
            burn_fee_cap,
            &registered_key,
            parent_block_burn_height.try_into()
                .expect("Could not convert parent block height into u32"),
            parent_winning_vtxindex,
            VRFSeed::from_proof(&vrf_proof),
            recipients);
        let mut op_signer = keychain.generate_op_signer();
        bitcoin_controller.submit_operation(op, &mut op_signer);

        rotate_vrf_and_register(keychain, &burn_block, bitcoin_controller);

        Some(AssembledAnchorBlock {
            parent_consensus_hash: parent_consensus_hash,
            my_burn_hash: burn_block.burn_header_hash,
            consumed_execution,
            anchored_block,
            bytes_so_far
        })
    }

    /// Process a state coming from the burnchain, by extracting the validated KeyRegisterOp
    /// and inspecting if a sortition was won.
    pub fn process_burnchain_state(&mut self, sortdb: &SortitionDB, sort_id: &SortitionId) -> (Option<BlockSnapshot>, bool) {
        let mut last_sortitioned_block = None; 
        let mut won_sortition = false;

        let ic = sortdb.index_conn();

        let block_snapshot = SortitionDB::get_block_snapshot(&ic, sort_id)
            .expect("Failed to obtain block snapshot for processed burn block.")
            .expect("Failed to obtain block snapshot for processed burn block.");
        let block_height = block_snapshot.block_height;

        let block_commits = SortitionDB::get_block_commits_by_block(&ic, &block_snapshot.sortition_id)
            .expect("Unexpected SortitionDB error fetching block commits");

        update_active_miners_count_gauge(block_commits.len() as i64);

        for op in block_commits.into_iter() {
            if op.txid == block_snapshot.winning_block_txid {
                info!("Received burnchain block #{} including block_commit_op (winning) - {}", block_height, op.input.to_testnet_address());
                last_sortitioned_block = Some((block_snapshot.clone(), op.vtxindex));
                // Release current registered key if leader won the sortition
                // This will trigger a new registration
                if op.input == self.burnchain_signer {
                    won_sortition = true;
                }    
            } else {
                if self.is_miner {
                    info!("Received burnchain block #{} including block_commit_op - {}", block_height, op.input.to_testnet_address());
                }
            }
        }

        let key_registers = SortitionDB::get_leader_keys_by_block(&ic, &block_snapshot.sortition_id)
            .expect("Unexpected SortitionDB error fetching key registers");
        for op in key_registers.into_iter() {
            if self.is_miner {
                info!("Received burnchain block #{} including key_register_op - {}", block_height, op.address);
            }
            if op.address == Keychain::address_from_burnchain_signer(&self.burnchain_signer) {
                // Registered key has been mined
                self.active_keys.push(
                    RegisteredKey {
                        vrf_public_key: op.public_key,
                        block_height: op.block_height as u64,
                        op_vtxindex: op.vtxindex as u32,
                    });
            }
        }

        // no-op on UserBurnSupport ops are not supported / produced at this point.
        self.last_burn_block = Some(block_snapshot);

        (last_sortitioned_block.map(|x| x.0), won_sortition)
    }
}

impl NeonGenesisNode {

    /// Instantiate and initialize a new node, given a config
    pub fn new<F>(config: Config, event_dispatcher: EventDispatcher, boot_block_exec: F) -> Self
    where F: FnOnce(&mut ClarityTx) -> () {

        let keychain = Keychain::default(config.node.seed.clone());
        let initial_balances = config.initial_balances.iter().map(|e| (e.address.clone(), e.amount)).collect();

        // do the initial open!
        let _chain_state = match StacksChainState::open_and_exec(
            false, 
            TESTNET_CHAIN_ID, 
            &config.get_chainstate_path(), 
            Some(initial_balances), 
            boot_block_exec,
            config.block_limit.clone()) {
            Ok(res) => res,
            Err(err) => panic!("Error while opening chain state at path {}: {:?}", config.get_chainstate_path(), err)
        };

        Self {
            keychain,
            config,
            event_dispatcher,
        }
    }

    pub fn into_initialized_leader_node(self, burnchain_tip: BurnchainTip, blocks_processed: BlocksProcessedCounter, coord_comms: CoordinatorChannels) -> InitializedNeonNode {
        let config = self.config;
        let keychain = self.keychain;
        let event_dispatcher = self.event_dispatcher;

        InitializedNeonNode::new(config, keychain, event_dispatcher, Some(burnchain_tip),
                                 true, blocks_processed, coord_comms)
    }

    pub fn into_initialized_node(self, burnchain_tip: BurnchainTip, blocks_processed: BlocksProcessedCounter, coord_comms: CoordinatorChannels) -> InitializedNeonNode {
        let config = self.config;
        let keychain = self.keychain;
        let event_dispatcher = self.event_dispatcher;

        InitializedNeonNode::new(config, keychain, event_dispatcher, Some(burnchain_tip),
                                 false, blocks_processed, coord_comms)
    }
}<|MERGE_RESOLUTION|>--- conflicted
+++ resolved
@@ -48,12 +48,9 @@
 use stacks::core::FIRST_BURNCHAIN_CONSENSUS_HASH;
 use stacks::vm::costs::ExecutionCost;
 
-<<<<<<< HEAD
+use stacks::vm::database::BurnStateDB;
 use stacks::chainstate::coordinator::comm::CoordinatorChannels;
 use stacks::chainstate::coordinator::{get_next_recipients, PlaceholderRewardSetProvider};
-=======
-use stacks::vm::database::BurnStateDB;
->>>>>>> 189314ca
 
 use stacks::monitoring::{
     increment_stx_blocks_mined_counter,
@@ -464,11 +461,7 @@
                 RelayerDirective::RunTenure(registered_key, last_burn_block) => {
                     debug!("Relayer: Run tenure");
                     last_mined_block = InitializedNeonNode::relayer_run_tenure(
-<<<<<<< HEAD
-                        registered_key, &mut chainstate, &mut sortdb, &burnchain, last_burn_block,
-=======
                         &config, registered_key, &mut chainstate, &sortdb, last_burn_block,
->>>>>>> 189314ca
                         &mut keychain, &mut mem_pool, burn_fee_cap, &mut bitcoin_controller);
                     bump_processed_counter(&blocks_processed);
                 },
