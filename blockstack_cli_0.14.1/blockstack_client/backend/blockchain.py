--- conflicted
+++ resolved
@@ -54,25 +54,8 @@
     Connect to bitcoind
     """
     bitcoind_opts = virtualchain.get_bitcoind_config(config_file=config_path)
-<<<<<<< HEAD
-    if bitcoind_opts.has_key('bitcoind_mock') and bitcoind_opts['bitcoind_mock']:
-        # testing 
-        log.debug("Connect to mock bitcoind (%s)" % config_path)
-       
-        # mock bitcoind requires mock utxo options as well
-        utxo_opts = blockstack_utxo.default_mock_utxo_opts(config_path)
-        bitcoind_opts.update(utxo_opts)
-
-        from blockstack_integration_tests import connect_mock_bitcoind
-        client = connect_mock_bitcoind( bitcoind_opts, reset=True )
-    else:
-        # production
-        log.debug("Connect to production bitcoind (%s)" % config_path)
-        client = virtualchain.connect_bitcoind( bitcoind_opts )
-=======
     log.debug("Connect to bitcoind at %s:%s (%s)" % (bitcoind_opts['bitcoind_server'], bitcoind_opts['bitcoind_port'], config_path))
     client = virtualchain.connect_bitcoind( bitcoind_opts )
->>>>>>> 6df3ec04
 
     return client
 
@@ -208,10 +191,6 @@
         log.exception(e)
         log.debug("Failed to get UTXOs for %s" % address)
         data = {'error': 'Failed to get UTXOs for %s' % address}
-<<<<<<< HEAD
-    
-    return data
-=======
    
     # filter unconfirmed
     ret = []
@@ -221,7 +200,6 @@
                 ret.append(utxo)
 
     return ret
->>>>>>> 6df3ec04
 
 
 def get_balance(address, config_path=CONFIG_PATH, utxo_client=None, min_confirmations=TX_MIN_CONFIRMATIONS):
