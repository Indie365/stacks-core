--- conflicted
+++ resolved
@@ -50,11 +50,8 @@
           - tests::neon_integrations::filter_low_fee_tx_integration_test
           - tests::neon_integrations::filter_long_runtime_tx_integration_test
           - tests::neon_integrations::mining_transactions_is_fair
-<<<<<<< HEAD
           - tests::epoch_205::test_dynamic_db_method_costs
-=======
           - tests::neon_integrations::epoch_2_05_transition_empty_blocks
->>>>>>> be930101
     steps:
       - uses: actions/checkout@v2
       - name: Download docker image
