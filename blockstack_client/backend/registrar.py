#!/usr/bin/env python2
# -*- coding: utf-8 -*-
"""
    Blockstack-client
    ~~~~~
    copyright: (c) 2014-2015 by Halfmoon Labs, Inc.
    copyright: (c) 2016 by Blockstack.org

    This file is part of Blockstack-client.

    Blockstack-client is free software: you can redistribute it and/or modify
    it under the terms of the GNU General Public License as published by
    the Free Software Foundation, either version 3 of the License, or
    (at your option) any later version.

    Blockstack-client is distributed in the hope that it will be useful,
    but WITHOUT ANY WARRANTY; without even the implied warranty of
    MERCHANTABILITY or FITNESS FOR A PARTICULAR PURPOSE.  See the
    GNU General Public License for more details.
    You should have received a copy of the GNU General Public License
    along with Blockstack-client. If not, see <http://www.gnu.org/licenses/>.
"""

import os
import random
import base64
import copy

# Hack around absolute paths
current_dir = os.path.abspath(os.path.dirname(__file__))
parent_dir = os.path.abspath(current_dir + "/../")

import json
import socket
import threading
import time
import tempfile
import hashlib
import keylib

import blockstack_zones
import virtualchain
from virtualchain.lib.ecdsalib import ecdsa_private_key

from .queue import get_queue_state, in_queue, cleanup_preorder_queue, queue_removeall
from .queue import queue_find_accepted, queuedb_find
from .queue import queue_add_error_msg, queue_set_data

from .nameops import async_preorder, async_register, async_update, async_transfer, async_renew, async_revoke

from ..keys import get_data_privkey_info, is_singlesig_hex
from ..proxy import is_name_registered, is_zonefile_hash_current, get_default_proxy, get_name_blockchain_record, get_atlas_peers, json_is_error
from ..zonefile import zonefile_data_replicate
from ..user import is_user_zonefile
from ..storage import put_mutable_data, get_zonefile_data_hash
from ..profile import set_profile_timestamp

from ..constants import CONFIG_PATH, DEFAULT_QUEUE_PATH, BLOCKSTACK_DEBUG, BLOCKSTACK_TEST, TX_MIN_CONFIRMATIONS
from ..constants import PREORDER_CONFIRMATIONS
from ..constants import get_secret

from ..config import get_config
from ..utils import url_to_host_port
from ..logger import get_logger

from binascii import hexlify
from .crypto.utils import aes_encrypt, aes_decrypt

DEBUG = True

__registrar_state = None
log = get_logger("blockstack-client-registrar")


def get_registrar_state(config_path=None, proxy=None):
    """
    Create singleton registrar state.
    """
    global __registrar_state
    if __registrar_state is None:
        raise Exception("State is not initialized")

    state = __registrar_state

    if config_path is None:
        config_path = state.config_path
        if config_path is None:
            config_path = CONFIG_PATH

    if proxy is None:
        proxy = get_default_proxy(config_path=config_path)

    return (state, config_path, proxy)


def set_registrar_state(config_path=None, wallet_keys=None):
    """
    Set singleton state and start the registrar thread.
    Return the registrar state on success
    Return None on error
    """
    global __registrar_state
    assert config_path is not None

    # if we're already running, then bail
    if RegistrarWorker.is_lockfile_valid( config_path ):
        log.debug("RegistrarWorker already initialized")
        return None

    log.info("Initialize Registrar State from %s" % (config_path))
    __registrar_state = RegistrarState(config_path)

    if wallet_keys:
        log.info("Setting wallet keys")

        res = set_wallet(
            (wallet_keys['payment_addresses'][0], wallet_keys['payment_privkey']),
            (wallet_keys['owner_addresses'][0], wallet_keys['owner_privkey']),
            (wallet_keys['data_pubkeys'][0], wallet_keys['data_privkey']),
            config_path=config_path
        )

        if 'error' in res:
            log.error("Failed to set wallet: {}".format(res['error']))
            __registrar_state = None
            return None

    __registrar_state.start()
    return __registrar_state


def registrar_shutdown(config_path=None):
    """
    Shut down existing state
    """
    global __registrar_state
    if __registrar_state is None:
        return

    log.info("Shut down Registrar State")
    __registrar_state.request_stop()
    __registrar_state.join()
    __registrar_state = None


class RegistrarWorker(threading.Thread):
    """
    Worker thread for waiting for transactions to go through.
    """
    def __init__(self, config_path, queue_path=None, poll_interval=None, api_port=None, storage_drivers_required_write=None, storage_drivers=None):
        super(RegistrarWorker, self).__init__()

        self.config_path = config_path
        config = get_config(config_path)

        if queue_path is None:
            queue_path = config['queue_path']

        if poll_interval is None:
            poll_interval = int(config['poll_interval'])

        if api_port is None:
            api_port = int(config['api_endpoint_port'])

        if storage_drivers_required_write is None:
            storage_drivers_required_write = config.get('storage_drivers_required_write', None)

        if storage_drivers is None:
            storage_drivers = config.get('storage_drivers', '')

        self.queue_path = queue_path
        self.poll_interval = poll_interval
        self.api_port = api_port
        self.running = True
        self.lockfile_path = None
        self.required_storage_drivers = storage_drivers_required_write
        if self.required_storage_drivers is None:
            self.required_storage_drivers = storage_drivers.split(",")
        else:
            self.required_storage_drivers = self.required_storage_drivers.split(",")

        log.debug("Queue path:      %s" % self.queue_path)

        if os.path.exists(self.queue_path):
            queue_info = os.stat(self.queue_path)
            log.debug("Queue info:      size=%s ctime=%s atime=%s mtime=%s" % (queue_info.st_size, queue_info.st_ctime, queue_info.st_atime, queue_info.st_mtime))

        else:
            log.debug("Queue info:      <unknown>")

        log.debug("Poll interval:   %s" % self.poll_interval)
        log.debug("API port:        %s" % self.api_port)
        log.debug("Storage:         %s" % ",".join(self.required_storage_drivers))


    @classmethod 
    def register_preordered_name( cls, name_data, payment_privkey_info, owner_privkey_info, proxy=None, config_path=CONFIG_PATH, queue_path=DEFAULT_QUEUE_PATH ):
        """
        Given a preordered name, go register it.
        Return the result of broadcasting the registration operation on success (idempotent--if already broadcasted, then return the broadcast information).
        * {'status': True, 'transaction_hash': ...}
        Return {'error': ...} on error
        Return {'error': ..., 'already_registered': True} if the name is already registered
        Return {'error': ..., 'not_preordered': True} if the name was not preordered
        """
        if proxy is None:
            proxy = get_default_proxy(config_path=config_path)

        # ignore grace period, since we can send a register just as a name expires
        if not is_name_registered( name_data['fqu'], proxy=proxy, config_path=config_path, include_grace=False ):
            if in_queue( "preorder", name_data['fqu'], path=queue_path ):
                if not in_queue("register", name_data['fqu'], path=queue_path):
                    # was preordered but not registered
                    # send the registration
                    log.debug("async_register({}, zonefile={}, zonefile_hash={}, profile={}, transfer_address={})".format(
                        name_data['fqu'], name_data.get('zonefile'), name_data.get('zonefile_hash'), name_data.get('profile'), 
                        name_data.get('transfer_address'))) 

                    res = async_register( name_data['fqu'], payment_privkey_info, owner_privkey_info, 
                                          name_data=name_data, proxy=proxy, config_path=config_path,
                                          queue_path=queue_path )
                    return res

                else:
                    # already queued
                    reg_result = queuedb_find( "register", name_data['fqu'], limit=1, path=queue_path )
                    if len(reg_result) == 1:
                        log.debug('Already queued for register: {}'.format(name_data['fqu']))
                        return {'status': True, 'transaction_hash': reg_result[0]['tx_hash']}
                    else:
                        raise Exception("Inconsistency: name '%s' is queued and then unqueued" % name_data['fqu'])

            else:
                log.error('Not preordered: {}'.format(name_data['fqu']))
                return {'error': 'Name "%s" is not preorded' % name_data['fqu'], 'not_preordered': True}

        else:
            log.error('Already registered: {}'.format(name_data['fqu']))
            return {'error': 'Name "%s" is already registered' % name_data['fqu'], 'already_registered': True}

    
    @classmethod
    def set_zonefile( cls, name_data, proxy=None, config_path=CONFIG_PATH, queue_path=DEFAULT_QUEUE_PATH ):
        """
        Given a newly-registered name, go broadcast the hash of its zonefile.
        Idempotent--if the name is already migrated, then return the result of the pending transaction.

        Return {'status': True, 'transaction_hash': ..., 'zonefile_hash': ...} on success
        Return {'error': ...} on error
        """
        if proxy is None:
            proxy = get_default_proxy(config_path=config_path)
    
        conf = get_config(config_path)
        assert conf

        if in_queue('update', name_data['fqu'], path=queue_path):
            # already processed 
            up_result = queuedb_find( "update", name_data['fqu'], limit=1, path=queue_path )
            if len(up_result) == 1:
                return {'status': True, 'transaction_hash': up_result[0]['tx_hash'], 'zonefile_hash': up_result[0].get('zonefile_hash', None)}

            else:
                raise Exception("Queue inconsistency: name '%s' is and is not pending update" % up_result['fqu'])

        if name_data.has_key('is_regup') and name_data['is_regup']:
            # already sent zone file hash 
            regup_result = queuedb_find("register", name_data['fqu'], limit=1, path=queue_path)
            if len(regup_result) == 1:
                return {'status': True, 'transaction_hash': regup_result[0]['tx_hash'], 'zonefile_hash': regup_result[0].get('zonefile_hash', None)}

            else:
                raise Exception("Queue inconsistency: name '{}' is and is not pending update".format(regup_result[0]['fqu']))

        log.debug("update({}, zonefile={}, profile={}, transfer_address={})".format(name_data['fqu'], name_data.get('zonefile'), name_data.get('profile'), name_data.get('transfer_address'))) 
        res = update( name_data['fqu'], name_data.get('zonefile'), name_data.get('profile'), name_data.get('zonefile_hash'), name_data.get('transfer_address'),
                      config_path=config_path, proxy=proxy, prior_name_data = name_data )

        assert 'success' in res

        if not res['success']:
            log.error("migrate %s: %s" % (name_data['fqu'], res['error']))
            return {'error': res['error']}

        else:
            try:
                assert 'transaction_hash' in res
                assert 'value_hash' in res
            except:
                raise Exception("Invalid response\n%s\n" % json.dumps(res, indent=4, sort_keys=True))

            return {'status': True, 'transaction_hash': res['transaction_hash'], 'zonefile_hash': res['value_hash']}


    @classmethod
    def set_zonefiles( cls, queue_path, config_path=CONFIG_PATH, proxy=None ):
        """
        Find all confirmed registrations, create empty zonefiles for them and broadcast their hashes to the blockchain.
        Queue up the zonefiles and profiles for subsequent replication.
        Return {'status': True} on success
        Return {'error': ...} on failure
        """
        if proxy is None:
            proxy = get_default_proxy(config_path=config_path)

        ret = {'status': True}
        registers = cls.get_confirmed_registers( config_path, queue_path )
        for register in registers:

            # already migrated?
            if in_queue("update", register['fqu'], path=queue_path):
                log.warn("Already initialized profile for name '%s'" % register['fqu'])
                queue_removeall( [register], path=queue_path )
                continue

            # already sent zone file hash as part of a combined register/update?
            if register.has_key('is_regup') and register['is_regup']:
                log.warn("Skipping register/update on {}".format(register['fqu']))
                continue

            log.debug("Register for '%s' (%s) is confirmed!" % (register['fqu'], register['tx_hash']))
            res = cls.set_zonefile( register, proxy=proxy, queue_path=queue_path, config_path=config_path )
            if 'error' in res:
                queue_add_error_msg('register', register['fqu'], res['error'], path=queue_path)

                log.error("Failed to make name profile for %s: %s" % (register['fqu'], res['error']))
                ret = {'error': 'Failed to set up name profile'}

            else:
                # success!
                log.debug("Sent update for '%s'" % register['fqu'])
                queue_removeall( [register], path=queue_path )

        return ret


    @classmethod
    def get_confirmed_registers( cls, config_path, queue_path ):
        """
        Find all the confirmed registers
        """
        accepted = queue_find_accepted( "register", path=queue_path, config_path=config_path )
        return accepted


    @classmethod
    def get_confirmed_preorders( cls, config_path, queue_path ):
        """
        Find all the confirmed preorders
        """
        accepted = queue_find_accepted( "preorder", path=queue_path, config_path=config_path )
        return accepted


    @classmethod 
    def get_confirmed_updates( cls, config_path, queue_path ):
        """
        Find all confirmed updates
        """
        accepted = queue_find_accepted( "update", path=queue_path, config_path=config_path )
        return accepted


    @classmethod
    def get_confirmed_transfers( cls, config_path, queue_path ):
        """
        Find all confirmed transfers
        """
        accepted = queue_find_accepted( "transfer", path=queue_path, config_path=config_path )
        return accepted


    @classmethod
    def get_confirmed_name_imports( cls, config_path, queue_path ):
        """
        Find all confirmed name imports
        """
        accepted = queue_find_accepted( "name_import", path=queue_path, config_path=config_path )
        return accepted


    @classmethod
    def get_confirmed_renewals( cls, config_path, queue_path ):
        """
        Find all confirmed name renewals
        """
        accepted = queue_find_accepted( "renew", path=queue_path, config_path=config_path )
        return accepted


    @classmethod
    def register_preorders( cls, queue_path, wallet_data, config_path=CONFIG_PATH, proxy=None ):
        """
        Find all confirmed preorders, and register them.
        Return {'status': True} on success
        Return {'error': ..., 'names': ..., 'failed': ...} on error
        'names' maps to the list of queued name data for names that were registered
        'failed' maps to the list of queued name data for names that were not registered
        """

        if proxy is None:
            proxy = get_default_proxy(config_path=config_path)

        ret = {'status': True}
        preorders = cls.get_confirmed_preorders( config_path, queue_path )
        
        failed_names = []
        succeeded_names = []

        for preorder in preorders:

            log.debug("Preorder for '%s' (%s) is confirmed!" % (preorder['fqu'], preorder['tx_hash']))

            # did we already register?
            if in_queue("register", preorder['fqu'], path=queue_path):
                log.warn("Already queued name '%s' for registration" % preorder['fqu'])
                queue_removeall( [preorder], path=queue_path )
                continue

            res = cls.register_preordered_name( preorder, wallet_data['payment_privkey'], wallet_data['owner_privkey'], proxy=proxy, config_path=config_path, queue_path=queue_path )
            if 'error' in res:
                if res.get('already_registered'):
                    # can clear out, this is a dup
                    log.debug("%s is already registered!" % preorder['fqu'])
                    queue_removeall( [preorder], path=queue_path )

                else:
                    log.error("Failed to register preordered name %s: %s" % (preorder['fqu'], res['error']))
                    queue_add_error_msg('preorder', preorder['fqu'], res['error'], path=queue_path)

                    ret = {'error': 'Failed to preorder a name'} 
                    failed_names.append(preorder['fqu'])
            else:
                # clear 
                log.debug("Sent register for %s" % preorder['fqu'] )
                queue_removeall( [preorder], path=queue_path )
                succeeded_names.append(preorder['fqu'])

        ret['names'] = succeeded_names

        if 'error' in ret:
            ret['failed'] = failed_names

        return ret


    @classmethod
    def clear_confirmed( cls, config_path, queue_path, proxy=None ):
        """
        Find all confirmed transactions besides preorder, register, update, and remove them from the queue.
        Once these operations complete, there will be no subsequent operations.
        
        Return {'status': true} on success
        Return {'error': ...} on failure
        """
        for queue_name in ['transfer', 'revoke', 'renew', 'name_import']:
            accepted = queue_find_accepted( queue_name, path=queue_path, config_path=config_path )

            if len(accepted) > 0:

                # if this is a renew or name_import, and we have a zone file, then don't clear it until it's replicated 
                to_clear = accepted
                if queue_name in ['renew', 'name_import']:
                    to_clear = []
                    for acc in accepted:
                        if acc.has_key('replicated_zonefile') and not acc['replicated_zonefile']:
                            if acc.has_key('zonefile') and acc['zonefile']:
                                log.debug("Do NOT remove {} ({}) just yet--it still has a zonefile to replicate".format(acc['fqu'], acc['tx_hash']))
                                continue

                        to_clear.append(acc)

                log.debug("Clear %s (out of %s) confirmed %s operations" % (len(to_clear), len(accepted), queue_name))
                queue_removeall( to_clear, path=queue_path )

        # remove expired preorders
        cleanup_preorder_queue(path=queue_path, config_path=config_path)
        return {'status': True}

    
    @classmethod 
    def replicate_name_data( cls, name_data, atlas_servers, wallet_data, storage_drivers, config_path, queue_path, proxy=None, replicated_zonefiles=[], replicated_profile_hashes=[] ):
        """
        Given an update queue entry,
        replicate the zonefile to as many
        blockstack atlas servers as we can.
        If given, replicate the profile as well.
        @atlas_servers should be a list of (host, port)
        Return {'status': True} on success
        Return {'error': ...} on error
        """
     
        # is the zonefile hash replicated?
        zonefile_data = name_data['zonefile']
        if zonefile_data is None:
            log.debug("No zonefile to replicate for %s" % name_data['fqu'])
            return {'status': True}

        zonefile_hash = name_data.get('zonefile_hash', None)
        if zonefile_hash is None:
            zonefile_hash = get_zonefile_data_hash( zonefile_data )

        if zonefile_hash not in replicated_zonefiles:
            # NOTE: replicated_zonefiles is static but scoped to this method
            # use it to remember what we've replicated, so we don't needlessly retry
            name_rec = get_name_blockchain_record( name_data['fqu'], proxy=proxy )
            if 'error' in name_rec:
                if name_rec['error'] == 'Not found.':
                    return {'error' : 'Name has not appeared on the resolver, cannot issue zonefile until it does.'}
                return name_rec

            if BLOCKSTACK_TEST:
                log.debug("Replicate zonefile %s (blockchain: %s)\ndata:\n%s" % (zonefile_hash, name_rec['value_hash'], base64.b64encode(zonefile_data)))

            if str(name_rec['value_hash']) != zonefile_hash:
                log.error("Zonefile %s has not been confirmed yet (still on %s)" % (zonefile_hash, name_rec['value_hash']))
                return {'error': 'Zonefile hash not yet replicated'}

            res = zonefile_data_replicate( name_data['fqu'], zonefile_data, name_data['tx_hash'], atlas_servers, config_path=config_path, storage_drivers=storage_drivers )
            if 'error' in res:
                log.error("Failed to replicate zonefile %s for %s: %s" % (zonefile_hash, name_data['fqu'], res['error']))
                return res

            log.info("Replicated zonefile data for %s to %s server(s)" % (name_data['fqu'], len(res['servers'])))
            replicated_zonefiles.append(zonefile_hash)
            
            # remember that we replicated the zone file
            name_data['replicated_zonefile'] = True
            queue_set_data(name_data['type'], name_data['fqu'], name_data, path=queue_path)

        # replicate profile to storage, if given
        # use the data keypair
        if name_data.has_key('profile') and name_data['profile'] is not None:
            # only works this is actually a zonefile, since we need to use
            # the zonefile to find the appropriate data private key.
            zonefile = None
            try:
                zonefile = blockstack_zones.parse_zone_file( zonefile_data )
                assert is_user_zonefile( zonefile )
            except Exception, e:
                if BLOCKSTACK_TEST:
                    log.exception(e)

                log.warning("Not a zone file; not replicating profile for %s" % name_data['fqu'])
                return {'status': True}
            
            data_privkey = get_data_privkey_info( zonefile, wallet_keys=wallet_data, config_path=config_path )
            assert data_privkey is not None and not json_is_error(data_privkey), "No data private key"

            log.info("Replicate profile data for %s to %s" % (name_data['fqu'], ",".join(storage_drivers)))
            
            profile_payload = copy.deepcopy(name_data['profile'])
            profile_hash = hashlib.sha256(name_data['fqu'] + zonefile_hash + json.dumps(profile_payload, sort_keys=True)).hexdigest()

            # did we replicate this profile for this name and zonefile already?
            if profile_hash in replicated_profile_hashes:
                # already replicated
                log.debug("Already replicated profile for {}".format(name_data['fqu']))
                return {'status': True}

            profile_payload = set_profile_timestamp(profile_payload)
            
            rc = put_mutable_data( name_data['fqu'], profile_payload, data_privkey=data_privkey, required=storage_drivers, profile=True, blockchain_id=name_data['fqu'] )
            if not rc:
                log.info("Failed to replicate profile for %s" % (name_data['fqu']))
                return {'error': 'Failed to store profile'}
            else:
                log.info("Replicated profile for %s" % (name_data['fqu']))

                # don't do this again 
                replicated_profile_hashes.append(profile_hash)
                return {'status': True}

        else:
            log.info("No profile to replicate for '%s'" % (name_data['fqu']))
            return {'status': True}


    @classmethod
    def replicate_names_data( cls, queue_path, updates, wallet_data, storage_drivers, skip=[], config_path=CONFIG_PATH, proxy=None ):
        """
        Replicate all zonefiles and profiles for each confirmed update or name import.
        @atlas_servers should be a list of (host, port)

        Do NOT remove items from the queue.

        Return {'status': True} on success
        Return {'error': ..., 'names': [...]} on failure.  'names' refers to the list of names that failed
        """
        ret = {'status': True}
        failed_names = []

        atlas_servers = cls.get_atlas_server_list( config_path )
        if 'error' in atlas_servers:
            log.warn('Failed to get server list: {}'.format(atlas_servers['error']))
            return {'error': 'Failed to get Atlas server list', 'names': [u['fqu'] for u in updates]}

        for update in updates:
            if update['fqu'] in skip:
                log.debug("Skipping name {}".format(update['fqu']))
                continue

            log.debug("Zone file update on '%s' (%s) is confirmed!  New hash is %s" % (update['fqu'], update['tx_hash'], update.get('zonefile_hash', None)))
            res = cls.replicate_name_data( update, atlas_servers, wallet_data, storage_drivers, config_path, queue_path, proxy=proxy )
            if 'error' in res:
                log.error("Failed to replicate zone file and/or profile for %s: %s" % (update['fqu'], res['error']))
                queue_add_error_msg(update['type'], update['fqu'], res['error'], path=queue_path)
                ret = {'error': 'Failed to finish an update'}
                failed_names.append( update['fqu'] )

        if 'error' in ret or len(failed_names) > 0:
            ret['names'] = failed_names

        return ret


    @classmethod
    def replicate_update_data( cls, queue_path, wallet_data, storage_drivers, skip=[], config_path=CONFIG_PATH, proxy=None ):
        """
        Replicate all zone files and profiles for each confirmed NAME_UPDATE
        @atlas_servers should be a list of (host, port)

        Do NOT remove items from the queue.

        Return {'status': True} on success
        Return {'error': ..., 'names': [...]} on failure.  'names' refers to the list of names that failed
        """
        updates = cls.get_confirmed_updates( config_path, queue_path )
        if len(updates) == 0:
            return {'status': True}

        return cls.replicate_names_data(queue_path, updates, wallet_data, storage_drivers, skip=skip, config_path=config_path, proxy=proxy)


    @classmethod
    def replicate_register_data( cls, queue_path, wallet_data, storage_drivers, skip=[], config_path=CONFIG_PATH, proxy=None ):
        """
        Replicate all zone files and key files for each confirmed NAME_REGISTRATION that has a zone file hash (post F-day 2017)
        @atlas_servers should be a list of (host, port)

        Do NOT remove items from the queue.

        Return {'status': True} on success
        Return {'error': ..., 'names': [...]} on failure.  'names' refers to the list of names that failed
        """
        regups = cls.get_confirmed_registers( config_path, queue_path )
        if len(regups) == 0:
            return {'status': True}

        return cls.replicate_names_data(queue_path, regups, wallet_data, storage_drivers, skip=skip, config_path=config_path, proxy=proxy)


    @classmethod
    def replicate_name_import_data( cls, queue_path, wallet_data, storage_drivers, skip=[], config_path=CONFIG_PATH, proxy=None ):
        """
        Replicate all zone files and profiles for each confirmed NAME_UPDATE
        @atlas_servers should be a list of (host, port)

        Do NOT remove items from the queue.

        Return {'status': True} on success
        Return {'error': ..., 'names': [...]} on failure.  'names' refers to the list of names that failed
        """
        name_imports = cls.get_confirmed_name_imports( config_path, queue_path )
        if len(name_imports) == 0:
            return {'status': True}

        return cls.replicate_names_data(queue_path, name_imports, wallet_data, storage_drivers, skip=skip, config_path=config_path, proxy=proxy)


    @classmethod
    def replicate_renewal_data( cls, queue_path, wallet_data, storage_drivers, skip=[], config_path=CONFIG_PATH, proxy=None ):
        """
        Replicate all zone files and key files for each confirmed NAME_RENEWAL that has a zone file hash (post F-day 2017)
        @atlas_servers should be a list of (host, port)

        Do NOT remove items from the queue.

        Return {'status': True} on success
        Return {'error': ..., 'names': [...]} on failure.  'names' refers to the list of names that failed
        """
        regups = cls.get_confirmed_renewals( config_path, queue_path )
        if len(regups) == 0:
            return {'status': True}

        return cls.replicate_names_data(queue_path, regups, wallet_data, storage_drivers, skip=skip, config_path=config_path, proxy=proxy)


    @classmethod
    def transfer_names( cls, queue_path, skip=[], config_path=CONFIG_PATH, proxy=None ):
        """
        Find all confirmed updates and regups, and if they have a transfer address, transfer them.
        Otherwise, clear them from the update queue if their zonefiles have been replicated.

        Return {'status': True} on success
        Return {'error': ..., 'names': ...} on failure
        """
        if proxy is None:
            proxy = get_default_proxy(config_path=config_path)

        failed = []
        ret = {'status': True}
        conf = get_config(config_path)
        assert conf

        updates = cls.get_confirmed_updates( config_path, queue_path )
        registers = cls.get_confirmed_registers(config_path, queue_path)
        regups = filter(lambda reg: reg.has_key('is_regup') and reg['is_regup'], registers)

        for update in updates + regups:
            if update['fqu'] in skip:
                log.debug("Skipping {}".format(update['fqu']))
                continue

            if update.get("transfer_address") is not None:
                # let's see if the name already got there!
                name_rec = get_name_blockchain_record( update['fqu'], proxy=proxy )
                if 'address' in name_rec:
                    log.debug("{} updated, current owner : {}, transfer owner : {}".format(
                        update['fqu'], name_rec['address'], update['transfer_address']))
                if 'address' in name_rec and name_rec['address'] == update['transfer_address']:
                    log.debug("Requested Transfer {} to {} is owned by {} already. Declaring victory.".format(
                        update['fqu'], update['transfer_address'], name_rec['address']))
                    res = { 'success' : True }
                else:
                    log.debug("Transfer {} to {}".format(update['fqu'], update['transfer_address']))

                    res = transfer( update['fqu'], update['transfer_address'], config_path=config_path, proxy=proxy )

                assert 'success' in res

                if res['success']:
                    # clear from update queue
                    log.debug("Clearing successful transfer of {} to {} from update queue".format(update['fqu'], update['transfer_address']))
                    queue_removeall( [update], path=queue_path )

                else:
                    # will try again
                    log.error("Failed to transfer {} to {}: {}".format(update['fqu'], update['transfer_address'], res.get('error')))
                    queue_add_error_msg('update', update['fqu'], res.get('error'), path=queue_path)
                    ret = {'error': 'Not all names transferred'}
                    failed.append(update['fqu'])

            else:
                # nothing more to do, unless we have a zonefile to replicate still 
                if update.has_key('replicated_zonefile') and not update['replicated_zonefile'] and update.has_key('zonefile') and update['zonefile']:
                    log.debug("Do not clear {} ({}) just yet--it still has a zonefile to replicate".format(update['fqu'], update['tx_hash']))

                else:
                    log.debug("Done working on {}".format(update['fqu']))
                    log.debug("Final name output: {}".format(update))
                    queue_removeall( [update], path=queue_path )

        if 'error' in ret:
            ret['names'] = failed

        return ret


    @classmethod
    def get_atlas_server_list( cls, config_path ):
        """
        Get the list of atlas servers to which to replicate zonefiles
        Returns [(host, port)] on success
        Returns {'error': ...} on error
        """
        conf = get_config(config_path)
        servers = ['{}:{}'.format(conf['server'], conf['port'])]
        server_hostport = '{}:{}'.format(conf['server'], conf['port'])

        atlas_peers_res = {}
        try:
<<<<<<< HEAD
            atlas_peers_res = get_atlas_peers( server_hostport, proxy = get_default_proxy(config_path) )
            assert 'error' not in atlas_peers_res
=======
            atlas_peers_res = get_atlas_peers( server_hostport, proxy = get_default_proxy() )
            assert 'error' not in atlas_peers_res, atlas_peers_res['error']
>>>>>>> df5c4125

            servers += atlas_peers_res['peers']

        except AssertionError as ae:
            log.exception(ae)
            log.error('Error response from {}: {}'.format(server_hostport, atlas_peers_res['error']))
            return {'error': 'Failed to get valid response'}
        except socket.error, se:
            log.exception(se)
            log.warning('Failed to find Atlas peers of {}'.format(server_hostport))
            return {'error': 'Failed to get atlas peers due to socket error'}
        except Exception as e:
            log.exception(e)
            return {'error': 'Failed to contact atlas peer'}

        servers = list(set([str(hp) for hp in servers]))

        if 'node.blockstack.org:6264' not in servers and not BLOCKSTACK_TEST:
            log.warning("Also including node.blockstack.org:6264 for Atlas zone file dissimination")
            servers.append("node.blockstack.org:6264")

        log.debug("Servers: {}".format(servers))

        return [url_to_host_port(hp) for hp in servers]


    def cleanup_lockfile(self, path):
        """
        Remove a lockfile (exit handler)
        """
        if self.lockfile_path is None:
            return

        try:
            os.unlink(self.lockfile_path)
            self.lockfile_path = None
        except:
            pass


    def request_stop(self):
        """
        Stop this thread
        """
        self.running = False


    @classmethod
    def is_lockfile_stale( cls, path ):
        """
        Is the given lockfile stale?
        """

        with open(path, "r") as f:
            dat = f.read()
            try:
                pid = int(dat.strip())
            except:
                # corrupt
                pid = -1

        return pid != os.getpid()


    @classmethod
    def lockfile_write( cls, fd ):
        """
        Put a lockfile
        Return True on success
        Return False on error
        """

        buf = "%s\n" % os.getpid()
        nw = 0
        while nw < len(buf):
            try:
                rc = os.write( fd, buf[nw:] )
                nw += rc
            except:
                log.error("Failed to write lockfile")
                return False

        return True


    @classmethod
    def get_lockfile_path( cls, config_path ):
        """
        Get the path to the lockfile
        """
        return os.path.join( "/tmp", "registrar.lock" )


    @classmethod
    def is_lockfile_valid( cls, config_path ):
        """
        Does the lockfile exist and does it correspond
        to a running registrar?
        """
        lockfile_path = cls.get_lockfile_path( config_path )
        if os.path.exists(lockfile_path):
            # is it stale?
            if cls.is_lockfile_stale( lockfile_path ):
                return False

            else:
                # not stale
                return True

        else:
            return False


    def run(self, once=False):
        """
        Watch the various queues:
        * if we find an accepted preorder, send the accompanying register
        * if we find an accepted update, replicate the accompanying zonefile
        """
        failed = False
        poll_interval = self.poll_interval
        failed_names = []

        log.info("Registrar worker entered")

        # set up a lockfile
        self.lockfile_path = RegistrarWorker.get_lockfile_path( self.config_path )
        if not RegistrarWorker.is_lockfile_valid( self.config_path ):
            if os.path.exists(self.lockfile_path):
                log.debug("Removing stale lockfile")
                os.unlink(self.lockfile_path)

        else:
            log.debug("Extra worker thread exiting (lockfile exists and is valid)")
            return

        try:
            fd, path = tempfile.mkstemp(prefix=".registrar.lock.", dir=os.path.dirname(self.lockfile_path))
            os.link( path, self.lockfile_path )

            try:
                os.unlink(path)
            except:
                pass

            # success!  write the lockfile
            rc = RegistrarWorker.lockfile_write( fd )
            os.close( fd )

            if not rc:
                log.error("Failed to write lockfile")
                return

        except (IOError, OSError):
            try:
                os.unlink(path)
            except:
                pass

            log.debug("Extra worker exiting (failed to lock)")
            return

        log.debug("Registrar worker starting up")

        is_backing_off = False
        while self.running:

            failed = False
            wallet_data = None
            proxy = get_default_proxy( config_path=self.config_path )
            failed_names = []

            try:
                wallet_data = get_wallet( config_path=self.config_path, proxy=proxy )

                # wait until the owner address is set
                while ('error' in wallet_data or wallet_data['owner_address'] is None) and self.running:
                    log.debug("Owner address not set... (%s)" % wallet_data.get("error", ""))
                    wallet_data = get_wallet( config_path=self.config_path, proxy=proxy )
                    time.sleep(1.0)

                # preemption point
                if not self.running:
                    break

            except Exception, e:
                log.exception(e)
                break
                poll_interval = 1.0

            if os.environ.get("BLOCKSTACK_TEST_REGISTRAR_FAULT_INJECTION_SKIP_PREORDERS", '0') != '1':
                try:
                    # see if we can complete any registrations
                    # clear out any confirmed preorders
                    # log.debug("register all pending preorders in %s" % (self.queue_path))
                    res = RegistrarWorker.register_preorders( self.queue_path, wallet_data, config_path=self.config_path, proxy=proxy )
                    if 'error' in res:
                        log.warn("Registration failed: %s" % res['error'])

                        # try exponential backoff
                        failed = True

                except Exception, e:
                    log.exception(e)
                    failed = True

            else:
                log.debug("Skipping register_preorders step due to injected fault")

            if os.environ.get("BLOCKSTACK_TEST_REGISTRAR_FAULT_INJECTION_SKIP_UPDATES", '0') != '1':
                try:
                    # see if we can put any zonefiles via NAME_UPDATE
                    # clear out any confirmed registers
                    # log.debug("put zonefile hashes for registered names in %s" % (self.queue_path))
                    res = RegistrarWorker.set_zonefiles( self.queue_path, config_path=self.config_path, proxy=proxy )
                    if 'error' in res:
                        log.warn('zonefile hash broadcast failed: %s' % res['error'])

                        failed = True

                except Exception, e:
                    log.exception(e)
                    failed = True
            else:
                log.debug("Skipping set_zonefiles step due to injected fault")

            if os.environ.get("BLOCKSTACK_TEST_REGISTRAR_FAULT_INJECTION_SKIP_REGUP_REPLICATION", '0') != '1':
                try:
                    # see if we can replicate any zonefiles and key files for confirmed NAME_REGISTERs with zone file hashes (post F-day 2017)
                    # clear out any confirmed registers
                    # log.debug("replicate all pending zone files and key files for register/updates %s" % (self.queue_path))
                    res = RegistrarWorker.replicate_register_data( self.queue_path, wallet_data, self.required_storage_drivers, config_path=self.config_path, proxy=proxy )
                    if 'error' in res:
                        log.warn("Zone file/key file replication failed for register: %s" % res['error'])

                        failed = True
                        failed_names += res['names']

                except Exception, e:
                    log.exception(e)
                    failed = True
            else:
                log.debug("Skipping replicate_register_data step due to injected fault")

            if os.environ.get("BLOCKSTACK_TEST_REGISTRAR_FAULT_INJECTION_SKIP_UPDATE_REPLICATION", '0') != '1':
                try:
                    # see if we can replicate any zonefiles and key files for confirmed NAME_UPDATEs
                    # clear out any confirmed updates
                    # log.debug("replicate all pending zone files and profiles for updates %s" % (self.queue_path))
                    res = RegistrarWorker.replicate_update_data( self.queue_path, wallet_data, self.required_storage_drivers, config_path=self.config_path, proxy=proxy )
                    if 'error' in res:
                        log.warn("Zone file/profile replication failed for update: %s" % res['error'])

                        failed = True
                        failed_names += res['names']

                except Exception, e:
                    log.exception(e)
                    failed = True
            else:
                log.debug("Skipping replicate_update_data step due to injected fault")

            if os.environ.get("BLOCKSTACK_TEST_REGISTRAR_FAULT_INJECTION_SKIP_RENEWAL_REPLICATION", '0') != '1':
                try:
                    # see if we can replicate any zonefiles and key files for confirmed NAME_RENEWs (post F-day 2017)
                    # clear out any confirmed renewals
                    # log.debug("replicate all pending zone files and key files for renewals %s" % (self.queue_path))
                    res = RegistrarWorker.replicate_renewal_data( self.queue_path, wallet_data, self.required_storage_drivers, config_path=self.config_path, proxy=proxy )
                    if 'error' in res:
                        log.warn("Zone file/key file replication failed for renewal: %s" % res['error'])

                        failed = True
                        failed_names += res['names']

                except Exception, e:
                    log.exception(e)
                    failed = True
            else:
                log.debug("Skipping replicate_renewal_data step due to injected fault")

            if os.environ.get("BLOCKSTACK_TEST_REGISTRAR_FAULT_INJECTION_SKIP_TRANSFER_NAMES", '0') != '1':
                try:
                    # see if we can transfer any names to their new owners
                    # log.debug("transfer all names in {}".format(self.queue_path))
                    res = RegistrarWorker.transfer_names( self.queue_path, skip=failed_names, config_path=self.config_path, proxy=proxy )
                    if 'error' in res:
                        log.warn("Transfer failed: {}".format(res['error']))

                        failed = True
                        failed_names += res['names']

                except Exception as e:
                    log.exception(e)
                    failed = True
            else:
                log.debug("Skipping replicate_renewal_data step due to injected fault")

            if os.environ.get("BLOCKSTACK_TEST_REGISTRAR_FAULT_INJECTION_SKIP_IMPORT_REPLICATION", '0') != '1':
                try:
                    # see if we can replicate any zonefiles for name imports
                    # clear out any confirmed imports
                    # log.debug("replicate all pending zone files for name imports in {}".format(self.queue_path))
                    res = RegistrarWorker.replicate_name_import_data( self.queue_path, wallet_data, self.required_storage_drivers, skip=failed_names, config_path=self.config_path, proxy=proxy )
                    if 'error' in res:
                        log.warn("Zone file replication failed: {}".format(res['error']))

                        failed = True
                        failed_names += res['names']

                except Exception, e:
                    log.exception(e)
                    failed = True
            else:
                log.debug("Skipping replicate_name_import_data due to injected fault")

            if os.environ.get("BLOCKSTACK_TEST_REGISTRAR_FAULT_INJECTION_SKIP_CLEAR_CONFIRMED", '0') != '1':
                try:
                    # see if we can remove any other confirmed operations, besides preorders, registers, and updates
                    # log.debug("clean out other confirmed operations")
                    res = RegistrarWorker.clear_confirmed( self.config_path, self.queue_path, proxy=proxy )
                    if 'error' in res:
                        log.warn("Failed to clear out some operations: %s" % res['error'])

                        failed = True

                except Exception, e:
                    log.exception(e)
                    failed = True
            else:
                log.debug("Skipping clear_confirmed due to injected fault")

            # if we failed a step, then try again quickly with exponential backoff
            if failed:
                if is_backing_off:
                    poll_interval = 2 * poll_interval + random.random() * poll_interval
                    poll_interval = min( poll_interval, self.poll_interval )
                else:
                    poll_interval = 1.0
                    is_backing_off = True
            else:
                # succeeded. resume normal polling 
                poll_interval = self.poll_interval
                is_backing_off = False

            try:
                log.debug("Registrar sleeping for %s" % poll_interval)
                for i in xrange(0, int(poll_interval)):
                    time.sleep(1)

                    # preemption point
                    if not self.running:
                        break

            except:
                # interrupted
                log.debug("Sleep interrupted")
                break

            if once:
                break

        log.info("Registrar worker exited")
        self.cleanup_lockfile( self.lockfile_path )


class RegistrarState(object):
    """
    State bundle for the RPC calls
    """
    finished = False

    payment_address = None
    owner_address = None

    payment_privkey_info = None
    owner_privkey_info = None
    data_privkey_info = None
    data_pubkey = None

    server_started_at = None
    registrar_worker = None
    queue_path = None

    def __init__(self, config_path):

        self.config_path = config_path
        conf = get_config(config_path)
        self.queue_path = conf['queue_path']
        log.info("Registrar initialized (config: %s, queues: %s)" % (config_path, self.queue_path))
        self.registrar_worker = RegistrarWorker( config_path )


    def start(self):
        self.registrar_worker.start()

    def request_stop(self):
        log.debug("Registrar worker request stop")
        self.registrar_worker.request_stop()

    def join(self):
        log.debug("Registrar worker join")
        self.registrar_worker.join()


# RPC method: backend_state
def state():
    """
    Return status on current registrations
    """
    state, config_path, proxy = get_registrar_state()

    log.debug("Get queue state from %s" % state.queue_path)
    data = get_queue_state(path=state.queue_path)
    return data


# RPC method: backend_set_wallet
def set_wallet(payment_keypair, owner_keypair, data_keypair, config_path=None, proxy=None):
    """
    Keeps payment privkey in memory (instead of disk)
    for the time that server is alive.

    Each _keypair is a list or tuple with two items: the address, and the private key information
    (note that the private key information can be either a private key, or a multisig info dict).

    Return {'success': True} on success
    Return {'error': ...} on error
    """
    state, config_path, proxy = get_registrar_state(config_path=config_path, proxy=proxy)

    try:
        assert payment_keypair[0]
        assert payment_keypair[1]
        assert owner_keypair[0]
        assert owner_keypair[1]
        assert data_keypair[0]
        assert data_keypair[1]
    except AssertionError as ae:
        if BLOCKSTACK_TEST or BLOCKSTACK_DEBUG:
            log.exception(ae)

        return {'error': 'Missing wallet information'}

    def _key_valid(k):
        return virtualchain.is_singlesig(k) or virtualchain.is_multisig(k) or virtualchain.btc_is_singlesig_segwit(k) or virtualchain.btc_is_multisig_segwit(k)

    # sanity check...
    if not _key_valid(payment_keypair[1]):
        return {'error': 'Invalid payment key info'}

    if not _key_valid(owner_keypair[1]):
        return {'error': 'Invalid owner key info'}

    if not is_singlesig_hex( data_keypair[1] ):
        return {'error': 'Invalid data key info'}

    state.payment_address = payment_keypair[0]
    state.owner_address = owner_keypair[0]
    state.data_pubkey = ecdsa_private_key(data_keypair[1]).public_key().to_hex()

    if keylib.key_formatting.get_pubkey_format(state.data_pubkey) == 'hex_compressed':
        state.data_pubkey = keylib.key_formatting.decompress(state.data_pubkey)

    state.payment_privkey_info = payment_keypair[1]
    state.owner_privkey_info = owner_keypair[1]
    state.data_privkey_info = data_keypair[1]

    data = {}
    data['success'] = True

    log.debug("Wallet set (%s, %s, %s)" % (state.payment_address, state.owner_address, data_keypair[0]))
    return data


def get_wallet_payment_privkey_info(config_path=None, proxy=None):
    """
    Get the decrypted payment private key info from the wallet
    Return None if not set
    """
    state, config_path, proxy = get_registrar_state(config_path=config_path, proxy=proxy)
    if state.payment_privkey_info is None:
        return None

    return state.payment_privkey_info


def get_wallet_owner_privkey_info(config_path=None, proxy=None):
    """
    Get the decrypted owner private key info from the wallet
    Return None if not set
    """
    state, config_path, proxy = get_registrar_state(config_path=config_path, proxy=proxy)
    if state.owner_privkey_info is None:
        return None

    return state.owner_privkey_info


def get_wallet_data_privkey_info(config_path=None, proxy=None):
    """
    Get the decrypted data private key info from the wallet
    Return None if not set
    """
    state, config_path, proxy = get_registrar_state(config_path=config_path, proxy=proxy)
    if state.data_privkey_info is None:
        return None

    return state.data_privkey_info


# RPC method: backend_get_wallet
def get_wallet(config_path=None, proxy=None):
    """
    Keeps payment privkey in memory (instead of disk)
    for the time that server is alive
    Return the wallet (as a JSON dict) on success
    Return {'error':...} on error
    """

    state, config_path, proxy = get_registrar_state(config_path=config_path, proxy=proxy)
    data = {}

    data['payment_address'] = state.payment_address
    data['owner_address'] = state.owner_address
    data['data_pubkey'] = state.data_pubkey

    data['payment_privkey'] = get_wallet_payment_privkey_info(config_path=config_path, proxy=proxy)
    data['owner_privkey'] = get_wallet_owner_privkey_info(config_path=config_path, proxy=proxy)
    data['data_privkey'] = get_wallet_data_privkey_info(config_path=config_path, proxy=proxy)

    if data['payment_privkey'] is None or data['owner_privkey'] is None or data['data_privkey'] is None:
        if data['payment_privkey'] is None:
            log.debug("No payment private key(s)")

        if data['owner_privkey'] is None:
            log.debug("No owner private key(s)")

        if data['data_privkey'] is None:
            log.debug("No data private key(s)")

        data['error'] = "Failed to load private keys (wrong password?)"

    return data


# RPC method: backend_preorder
def preorder(fqu, cost_satoshis, zonefile_data, profile, transfer_address, min_payment_confs,
             proxy = None, config_path = CONFIG_PATH, unsafe_reg = False, owner_key = None,
             payment_key = None):
    """
    Send preorder transaction and enter it in queue.
    Queue up additional state so we can update and transfer it as well.
    The entered registration is picked up
    by the monitor process.
    Return {'success': True, ...} on success
    Return {'error': ...} on error
    """

    state, config_path, proxy = get_registrar_state(config_path=config_path, proxy=proxy)
    data = {}
    if unsafe_reg:
        log.debug('Aggressive registration of {}'.format(fqu))

    if state.payment_address is None or state.owner_address is None:
        log.debug("Wallet is not unlocked")
        data['success'] = False
        data['error'] = "Wallet is not unlocked."
        return data

    if in_queue("preorder", fqu, path=state.queue_path):
        log.debug("Already enqueued: %s" % fqu)
        data['success'] = False
        data['error'] = "Already in queue."
        return data

    if payment_key is None:
        payment_key = get_wallet_payment_privkey_info(config_path=config_path, proxy=proxy)
    if owner_key is None:
        owner_key = get_wallet_owner_privkey_info(config_path=config_path, proxy=proxy)

    name_data = {
        'transfer_address': transfer_address,
        'zonefile': zonefile_data,
        'profile': profile,
    }
    if min_payment_confs is None:
        min_payment_confs = TX_MIN_CONFIRMATIONS
    else:
        log.warn("Using {} confirmations instead of the default {}".format(min_payment_confs, TX_MIN_CONFIRMATIONS))
        name_data['min_payment_confs'] = min_payment_confs # propogate this to later txns

    if unsafe_reg:
        name_data['confirmations_needed'] = PREORDER_CONFIRMATIONS
        name_data['unsafe_reg'] = True

    # save the current privkey_info, scrypted with our password
    passwd = get_secret('BLOCKSTACK_CLIENT_WALLET_PASSWORD')
    if passwd:
        # if this module is being used by a library, it may want to set its own scrypt params since the performance/security
        # trade-off may be worth it.  These would be set as a JSON dict in BLOCKSTACK_CLIENT_SCRYPT_PARAMS
        scrypt_params = {}
        if os.environ.get('BLOCKSTACK_CLIENT_CRYPTO_PARAMS') is not None:
            scrypt_params = os.environ['BLOCKSTACK_CLIENT_CRYPTO_PARAMS']
            log.warning("Using custom crypt parameters: {}".format(scrypt_params))
            scrypt_params = json.loads(scrypt_params)

            # sanity check: must be numerics!
            for (k, v) in scrypt_params.items():
                assert isinstance(v, (int,long,float)), 'Only numeric kwargs are allwed'

        name_data['owner_privkey'] = aes_encrypt(str(owner_key), hexlify(passwd), **scrypt_params)
        name_data['payment_privkey'] = aes_encrypt(str(payment_key), hexlify(passwd), **scrypt_params)

    else:
        log.warn("Registrar couldn't access wallet password to encrypt privkey," +
                 " sheepishly refusing to store the private key unencrypted.")

    log.debug("async_preorder({}, zonefile_data={}, profile={}, transfer_address={})".format(fqu, zonefile_data, profile, transfer_address)) 
    resp = async_preorder(fqu, payment_key, owner_key, cost_satoshis,
                          name_data=name_data, min_payment_confs=min_payment_confs,
                          proxy=proxy, config_path=config_path, queue_path=state.queue_path)

    if 'error' not in resp:
        data['success'] = True
        data['message'] = "The name has been queued up for registration and"
        data['message'] += " will take a few hours to go through. You can"
        data['message'] += " check on the status at any time by running"
        data['message'] += " 'blockstack info'."
        data['transaction_hash'] = resp['transaction_hash']
    else:
        data['success'] = False
        data['message'] = "Couldn't broadcast transaction. You can try again."
        data['error'] = resp['error']

    if 'tx' in resp:
        data['tx'] = resp['tx']

    return data


# RPC method: backend_update
def update(fqu, zonefile_txt, profile, zonefile_hash, transfer_address, config_path=CONFIG_PATH, proxy=None,
           prior_name_data = None, owner_key = None, payment_key = None ):
    """
    Send a new zonefile hash.  Queue the zonefile data for subsequent replication.
    zonefile_txt_b64 must be b64-encoded so we can send it over RPC sanely
    """

    state, config_path, proxy = get_registrar_state(config_path=config_path, proxy=proxy)
    data = {}

    assert zonefile_txt is not None or zonefile_hash is not None, "need zonefile or zonefile hash"

    if zonefile_hash is None:
        zonefile_hash = get_zonefile_data_hash( zonefile_txt )

    if state.payment_address is None or state.owner_address is None:
        data['success'] = False
        data['error'] = "Wallet is not unlocked."
        return data

    if in_queue("update", fqu, path=state.queue_path):
        data['success'] = False
        data['error'] = "Already in queue."
        return data

    resp = None

    if payment_key is None:
        payment_key = get_wallet_payment_privkey_info(config_path=config_path, proxy=proxy)
    if owner_key is None:
        owner_key = get_wallet_owner_privkey_info(config_path=config_path, proxy=proxy)

    replication_error = None

    if not is_zonefile_hash_current(fqu, zonefile_hash, proxy=proxy ):
        # new zonefile data
        if prior_name_data is not None:
            name_data = dict(prior_name_data)
        else:
            name_data = {}

        name_data['transfer_address'] = transfer_address

        log.debug("async_update({}, zonefile_data={}, profile={}, transfer_address={})".format(fqu, zonefile_txt, profile, transfer_address)) 
        resp = async_update(fqu, zonefile_txt, profile,
                            owner_key,
                            payment_key,
                            name_data=name_data,
                            zonefile_hash=zonefile_hash,
                            proxy=proxy,
                            config_path=config_path,
                            queue_path=state.queue_path)

    else:
        return {'success': True, 'warning': "The zonefile has not changed, so no update sent."}

    if 'error' not in resp:

        data['success'] = True
        data['message'] = "The name has been queued up for update and"
        data['message'] += " will take ~1 hour to process. You can"
        data['message'] += " check on the status at any time by running"
        data['message'] += " 'blockstack info'."
        data['transaction_hash'] = resp['transaction_hash']
        data['value_hash'] = resp['zonefile_hash']
    else:
        log.error("async_update failed with: '%s'" % resp['error'])
        data['success'] = False
        data['message'] = "Couldn't broadcast transaction. You can try again."
        data['error'] = resp['error']


    if replication_error is not None:
        data['warning'] = "Failed to replicate the zonefile ('%s')" % replication_error

    if 'tx' in resp:
        data['tx'] = resp['tx']

    return data


# RPC method: backend_transfer
def transfer(fqu, transfer_address, prior_name_data = None, config_path=CONFIG_PATH, proxy=None,
             owner_key = None, payment_key = None):
    """
    Send transfer transaction.
    Keeps the zonefile data.

    Return {'success': True, 'transaction_hash': ..., 'message': ...} on success
    Return {'success': False, 'error': ...}
    """

    state, config_path, proxy = get_registrar_state(config_path=config_path, proxy=proxy)
    data = {}

    if state.payment_address is None or state.owner_address is None:
        data['success'] = False
        data['error'] = "Wallet is not unlocked."
        return data

    if in_queue("transfer", fqu, path=state.queue_path):
        data['success'] = False
        data['error'] = "Already in queue."
        return data

    if payment_key is None:
        payment_key = get_wallet_payment_privkey_info(config_path=config_path, proxy=proxy)
    if owner_key is None:
        owner_key = get_wallet_owner_privkey_info(config_path=config_path, proxy=proxy)

    kwargs = {}
    if prior_name_data:
        kwargs['name_data'] = prior_name_data
    resp = async_transfer(fqu, transfer_address,
                          owner_key,
                          payment_key,
                          proxy=proxy,
                          config_path=config_path,
                          queue_path=state.queue_path, **kwargs)

    if 'error' not in resp:
        data['success'] = True
        data['message'] = "The name has been queued up for transfer and"
        data['message'] += " will take ~1 hour to process. You can"
        data['message'] += " check on the status at any time by running"
        data['message'] += " 'blockstack info'."
        data['transaction_hash'] = resp['transaction_hash']
    else:
        data['success'] = False
        data['error'] = resp['error']

    if 'tx' in resp:
        data['tx'] = resp['tx']

    return data


# RPC method: backend_renew
def renew(fqu, renewal_fee, config_path=CONFIG_PATH, proxy=None, owner_key = None,
          payment_key = None, new_owner_address = None, zonefile_txt = None, profile = None):
    """
    Renew a name

    Return {'success': True, 'message': ..., 'transaction_hash': ...} on success
    Return {'error': ...} on error
    """

    state, config_path, proxy = get_registrar_state(config_path=config_path, proxy=proxy)
    data = {}

    if state.payment_address is None or state.owner_address is None:
        data['success'] = False
        data['error'] = "Wallet is not unlocked."
        return data

    if in_queue("renew", fqu, path=state.queue_path):
        data['success'] = False
        data['error'] = "Already in queue."
        return data

    resp = None

    if payment_key is None:
        payment_key = get_wallet_payment_privkey_info(config_path=config_path, proxy=proxy)
    if owner_key is None:
        owner_key = get_wallet_owner_privkey_info(config_path=config_path, proxy=proxy)

    resp = async_renew(fqu, owner_key, payment_key, renewal_fee,
                       proxy=proxy,
                       config_path=config_path,
                       queue_path=state.queue_path,
                       new_owner_address=new_owner_address,
                       zonefile_txt=zonefile_txt,
                       profile=profile)

    if 'error' not in resp:

        data['success'] = True
        data['message'] = "The name has been queued up for renewal and"
        data['message'] += " will take ~1 hour to process. You can"
        data['message'] += " check on the status at any time by running"
        data['message'] += " 'blockstack info'."
        data['transaction_hash'] = resp['transaction_hash']
    else:
        data['success'] = False
        data['message'] = "Couldn't broadcast transaction. You can try again."
        data['error'] = resp['error']

    if 'tx' in resp:
        data['tx'] = resp['tx']

    return data


# RPC method: backend_revoke
def revoke( fqu, config_path=CONFIG_PATH, proxy=None ):
    """
    Revoke a name

    Return {'success': True, 'message': ..., 'transaction_hash': ...} on success
    Return {'error': ...} on error
    """

    state, config_path, proxy = get_registrar_state(config_path=config_path, proxy=proxy)
    data = {}

    if state.payment_address is None or state.owner_address is None:
        data['success'] = False
        data['error'] = "Wallet is not unlocked."
        return data

    if in_queue("revoke", fqu, path=state.queue_path):
        data['success'] = False
        data['error'] = "Already in queue."
        return data

    resp = None

    payment_privkey_info = get_wallet_payment_privkey_info(config_path=config_path, proxy=proxy)
    owner_privkey_info = get_wallet_owner_privkey_info(config_path=config_path, proxy=proxy)

    resp = async_revoke(fqu, owner_privkey_info, payment_privkey_info,
                        proxy=proxy,
                        config_path=config_path,
                        queue_path=state.queue_path)

    if 'error' not in resp:

        data['success'] = True
        data['message'] = "The name has been queued up for revocation and"
        data['message'] += " will take ~1 hour to process. You can"
        data['message'] += " check on the status at any time by running"
        data['message'] += " 'blockstack info'."
        data['transaction_hash'] = resp['transaction_hash']
    else:
        data['success'] = False
        data['message'] = "Couldn't broadcast transaction. You can try again."
        data['error'] = resp['error']

    if 'tx' in resp:
        data['tx'] = resp['tx']

    return data
<|MERGE_RESOLUTION|>--- conflicted
+++ resolved
@@ -770,13 +770,8 @@
 
         atlas_peers_res = {}
         try:
-<<<<<<< HEAD
             atlas_peers_res = get_atlas_peers( server_hostport, proxy = get_default_proxy(config_path) )
-            assert 'error' not in atlas_peers_res
-=======
-            atlas_peers_res = get_atlas_peers( server_hostport, proxy = get_default_proxy() )
             assert 'error' not in atlas_peers_res, atlas_peers_res['error']
->>>>>>> df5c4125
 
             servers += atlas_peers_res['peers']
 
