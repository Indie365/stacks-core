--- conflicted
+++ resolved
@@ -44,7 +44,8 @@
 from .schemas import APP_CONFIG_SCHEMA, APP_SESSION_SCHEMA
 from .storage import classify_storage_drivers
 
-<<<<<<< HEAD
+log = get_logger()
+
 def is_valid_app_name(app_name):
     """
     Is the given application name valid?
@@ -73,10 +74,6 @@
 
     else:
         return '{}.1'.format(urlinfo.netloc)
-
-=======
-log = get_logger()
->>>>>>> 486c35b3
 
 def app_make_session( blockchain_id, app_private_key, app_domain, methods, app_public_keys, requester_device_id, master_data_privkey, session_lifetime=None, config_path=CONFIG_PATH ):
     """
