--- conflicted
+++ resolved
@@ -18,19 +18,11 @@
                              context: &LocalContext) -> Result<Value> {
     check_arguments_at_least(2, args)?;
 
-<<<<<<< HEAD
     // the second part of the contract_call cost (i.e., the load contract cost)
     //   is checked in `execute_contract`, and the function _application_ cost
     //   is checked in callables::DefinedFunction::execute_apply.
     runtime_cost!(cost_functions::CONTRACT_CALL, env, 0)?;
 
-    let contract_identifier = match args[0].expr {
-        SymbolicExpressionType::LiteralValue(Value::Principal(PrincipalData::Contract(ref contract_identifier))) => contract_identifier,
-        _ => return Err(CheckErrors::ContractCallExpectName.into())
-    };
-
-=======
->>>>>>> 6a574774
     let function_name = args[1].match_atom()
         .ok_or(CheckErrors::ExpectedName)?;
     let rest_args: Vec<_> = {
