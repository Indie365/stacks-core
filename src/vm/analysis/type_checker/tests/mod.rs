--- conflicted
+++ resolved
@@ -114,7 +114,6 @@
     }
 }
 
-<<<<<<< HEAD
 #[test]
 fn test_get_burn_block_info() {
     let good = ["(get-burn-block-info? header-hash u0)"];
@@ -130,7 +129,7 @@
         CheckErrors::NoSuchBlockInfoProperty("none".to_string()),
         CheckErrors::RequiresAtLeastArguments(2, 0),
         CheckErrors::RequiresAtLeastArguments(2, 1),
-        CheckErrors::TypeError(UIntType, SequenceType(StringType(ASCII(BufferLength(1))))),
+        CheckErrors::TypeError(UIntType, SequenceType(StringType(ASCII(BufferLength::try_from(1u32).expect("BufferLength::try_from failed"))))),
     ];
 
     for (good_test, expected) in good.iter().zip(expected.iter()) {
@@ -146,12 +145,8 @@
     }
 }
 
-#[test]
-fn test_define_trait() {
-=======
 #[apply(test_clarity_versions_type_checker)]
 fn test_define_trait(#[case] version: ClarityVersion) {
->>>>>>> 7b7d652d
     let good = [
         "(define-trait trait-1 ((get-1 (uint) (response uint uint))))",
         "(define-trait trait-1 ((get-1 () (response uint (buff 32)))))",
