--- conflicted
+++ resolved
@@ -154,11 +154,7 @@
             }
             else {
                 // there may have been a prior winning block commit.  Use its VRF seed if possible
-<<<<<<< HEAD
-                sort_tx.get_block_commit(&last_sortition_snapshot.winning_block_txid, &last_sortition_snapshot.burn_header_hash)?
-=======
-                ic.get_block_commit(&last_sortition_snapshot.winning_block_txid, &last_sortition_snapshot.sortition_id)?
->>>>>>> f4e9a4b6
+                sort_tx.get_block_commit(&last_sortition_snapshot.winning_block_txid, &last_sortition_snapshot.sortition_id)?
                     .expect("FATAL ERROR: no winning block commits in database (indicates corruption)")
                     .new_seed
             };
@@ -178,13 +174,9 @@
     }
 
     /// Make the snapshot struct for the case where _no sortition_ takes place
-<<<<<<< HEAD
-    fn make_snapshot_no_sortition(sort_tx: &mut SortitionHandleTx, sortition_id: &SortitionId, parent_snapshot: &BlockSnapshot, block_header: &BurnchainBlockHeader, first_block_height: u64, burn_total: u64, sortition_hash: &SortitionHash, txids: &Vec<Txid>) -> Result<BlockSnapshot, db_error> {
-=======
-    fn make_snapshot_no_sortition(ic: &SortitionHandleConn, sortition_id: &SortitionId, pox_id: &PoxId,
+    fn make_snapshot_no_sortition(sort_tx: &mut SortitionHandleTx, sortition_id: &SortitionId, pox_id: &PoxId,
                                   parent_snapshot: &BlockSnapshot, block_header: &BurnchainBlockHeader, first_block_height: u64,
                                   burn_total: u64, sortition_hash: &SortitionHash, txids: &Vec<Txid>) -> Result<BlockSnapshot, db_error> {
->>>>>>> f4e9a4b6
         let block_height = block_header.block_height;
         let block_hash = block_header.block_hash.clone();
         let parent_block_hash = block_header.parent_block_hash.clone();
@@ -194,11 +186,7 @@
 
         let ops_hash = OpsHash::from_txids(txids);
         let ch = ConsensusHash::from_parent_block_data(
-<<<<<<< HEAD
-            sort_tx, &ops_hash, block_height - 1, first_block_height, &block_hash, burn_total)?;
-=======
-            ic, &ops_hash, block_height - 1, first_block_height, &block_hash, burn_total, pox_id)?;
->>>>>>> f4e9a4b6
+            sort_tx, &ops_hash, block_height - 1, first_block_height, &block_hash, burn_total, pox_id)?;
 
         debug!("SORTITION({}): NO BLOCK CHOSEN", block_height);
 
@@ -313,11 +301,7 @@
         let final_sortition_hash = next_sortition_hash.mix_VRF_seed(&winning_block.new_seed);
         let next_ops_hash = OpsHash::from_txids(&txids);
         let next_ch = ConsensusHash::from_parent_block_data(
-<<<<<<< HEAD
-            sort_tx, &next_ops_hash, block_height - 1, first_block_height, &block_hash, next_burn_total)?;
-=======
-            ic, &next_ops_hash, block_height - 1, first_block_height, &block_hash, next_burn_total, my_pox_id)?;
->>>>>>> f4e9a4b6
+            sort_tx, &next_ops_hash, block_height - 1, first_block_height, &block_hash, next_burn_total, my_pox_id)?;
 
         debug!("SORTITION({}): WINNER IS {:?} (from {:?})", block_height, &winning_block.block_header_hash, &winning_block.txid);
 
