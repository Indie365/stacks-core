/*
 copyright: (c) 2013-2019 by Blockstack PBC, a public benefit corporation.

 This file is part of Blockstack.

 Blockstack is free software. You may redistribute or modify
 it under the terms of the GNU General Public License as published by
 the Free Software Foundation, either version 3 of the License or
 (at your option) any later version.

 Blockstack is distributed in the hope that it will be useful,
 but WITHOUT ANY WARRANTY, including without the implied warranty of
 MERCHANTABILITY or FITNESS FOR A PARTICULAR PURPOSE. See the
 GNU General Public License for more details.

 You should have received a copy of the GNU General Public License
 along with Blockstack. If not, see <http://www.gnu.org/licenses/>.
*/

use std::fs;
use std::mem;
use std::collections::HashSet;
use std::collections::HashMap;
use chainstate::stacks::Error;
use chainstate::stacks::*;
use chainstate::stacks::db::{
    ClarityTx,
    StacksChainState,
    blocks::MemPoolRejection
};
use chainstate::stacks::index::TrieHash;
use chainstate::burn::BlockHeaderHash;
use chainstate::burn::db::burndb::BurnDB;
use chainstate::stacks::events::StacksTransactionReceipt;

use net::StacksMessageCodec;
use net::Error as net_error;
use net::codec::{read_next, write_next};
use vm::clarity::ClarityConnection;

use util::hash::MerkleTree;
use util::hash::Sha512Trunc256Sum;
use util::secp256k1::{MessageSignature, Secp256k1PrivateKey};

use net::StacksPublicKeyBuffer;

use chainstate::burn::*;
use chainstate::burn::operations::*;

use burnchains::BurnchainHeaderHash;
use burnchains::PrivateKey;
use burnchains::PublicKey;

use util::vrf::*;

use core::*;
use core::mempool::*;

///
///    Independent structure for building microblocks:
///       StacksBlockBuilder cannot be used, since microblocks should only be broadcasted
///       once the anchored block is mined, won sortition, and a StacksBlockBuilder will
///       not survive that long.
///
///     StacksMicroblockBuilder holds a mutable reference to the provided chainstate in the
///       new function. This is required for the `clarity_tx` -- basically, to append transactions
///       as new microblocks, the builder _needs_ to be able to keep the current clarity_tx "open" 
pub struct StacksMicroblockBuilder<'a> {
    anchor_block: BlockHeaderHash,
    anchor_block_bhh: BurnchainHeaderHash,
    anchor_block_height: u64,
    prev_microblock_header: Option<StacksMicroblockHeader>,
    header_reader: StacksChainState,
    clarity_tx: Option<ClarityTx<'a>>,
    considered: Option<HashSet<Txid>>,
    bytes_so_far: u64,
}

impl <'a> StacksMicroblockBuilder <'a> {
    pub fn new(anchor_block: BlockHeaderHash, anchor_block_bhh: BurnchainHeaderHash,
               chainstate: &'a mut StacksChainState, initial_cost: ExecutionCost, bytes_so_far: u64) -> Result<StacksMicroblockBuilder<'a>, Error> {
        let header_reader = chainstate.reopen()?;
        let mut clarity_tx = chainstate.block_begin(&anchor_block_bhh, &anchor_block,
                                                    &MINER_BLOCK_BURN_HEADER_HASH, &MINER_BLOCK_HEADER_HASH);
        let anchor_block_height = 
            StacksChainState::get_anchored_block_header_info(&header_reader.headers_db, &anchor_block_bhh, &anchor_block)?
            .ok_or(Error::NoSuchBlockError)?
            .block_height;

        clarity_tx.reset_cost(initial_cost);
        Ok(StacksMicroblockBuilder {
            anchor_block,
            anchor_block_bhh,
            anchor_block_height,
            bytes_so_far,
            clarity_tx: Some(clarity_tx),
            header_reader,
            prev_microblock_header: None,
            considered: Some(HashSet::new()),
        })
    }

    pub fn mine_next_microblock(&mut self,
                                mem_pool: &MemPoolDB,
                                miner_key: &Secp256k1PrivateKey,
                                miner_pubkey_hash: &Hash160) -> Result<StacksMicroblock, Error> {
        let mut txs_to_broadcast = vec![];

        let mut clarity_tx = self.clarity_tx.take()
            .expect("Microblock already open and processing");

        let mut considered = self.considered.take()
            .expect("Microblock already open and processing");

        let mut bytes_so_far = self.bytes_so_far;

        let result = mem_pool.iterate_candidates(
            &self.anchor_block_bhh, &self.anchor_block, self.anchor_block_height, &mut self.header_reader,
            |micro_txs| {
                for mempool_tx in micro_txs.into_iter() {
                    if considered.contains(&mempool_tx.metadata.txid) {
                        continue;
                    } else {
                        considered.insert(mempool_tx.metadata.txid.clone());
                    }
                    if mempool_tx.tx.anchor_mode != TransactionAnchorMode::OffChainOnly && mempool_tx.tx.anchor_mode != TransactionAnchorMode::Any {
                        continue;
                    }
                    if bytes_so_far + mempool_tx.metadata.len >= MAX_EPOCH_SIZE.into() {
                        return Err(Error::BlockTooBigError);
                    }
                    match StacksChainState::process_transaction(&mut clarity_tx, &mempool_tx.tx) {
                        Ok(_) => {
                            bytes_so_far += mempool_tx.metadata.len;
                            txs_to_broadcast.push(mempool_tx.tx);
                        },
                        Err(e) => {
                            match e {
                                Error::CostOverflowError(cost_before, cost_after, total_budget) => { 
                                    warn!("Transaction {} reached block cost {}; budget was {}", mempool_tx.tx.txid(), &cost_after, &total_budget);
                                    clarity_tx.reset_cost(cost_before.clone());
                                },
                                _ => {
                                    warn!("Error processing TX {}: {}", mempool_tx.tx.txid(), e);
                                }
                            }
                        }
                    }
                }
                Ok(())
            });

        self.bytes_so_far = bytes_so_far;
        self.clarity_tx.replace(clarity_tx);
        self.considered.replace(considered);

        match result {
            Ok(_) => {},
            Err(Error::BlockTooBigError) => {
                info!("Block budget reached with microblocks");
            },
            Err(e) => {
                warn!("Error producing microblock: {}", e);
                return Err(e);
            }
        }

        if txs_to_broadcast.len() == 0 {
            return Err(Error::NoTransactionsToMine)
        }

        let txid_vecs = txs_to_broadcast
            .iter()
            .map(|tx| tx.txid().as_bytes().to_vec())
            .collect();

        let merkle_tree = MerkleTree::<Sha512Trunc256Sum>::new(&txid_vecs);
        let tx_merkle_root = merkle_tree.root();
        let mut next_microblock_header =
            if let Some(ref prev_microblock) = self.prev_microblock_header {
                StacksMicroblockHeader::from_parent_unsigned(prev_microblock, &tx_merkle_root)
                    .ok_or(Error::MicroblockStreamTooLongError)?
            } else {
                // .prev_block is the hash of the parent anchored block
                StacksMicroblockHeader::first_unsigned(&self.anchor_block, &tx_merkle_root)
            };

        next_microblock_header.sign(miner_key).unwrap();
        next_microblock_header.verify(miner_pubkey_hash).unwrap();

        self.prev_microblock_header = Some(next_microblock_header.clone());

        let microblock = StacksMicroblock {
            header: next_microblock_header,
            txs: txs_to_broadcast
        };
        
        debug!("\n\nMiner: Mined microblock block {} (seq={}): {} transaction(s)\n",
               microblock.block_hash(), microblock.header.sequence, microblock.txs.len());
        Ok(microblock)
    }
}

impl <'a> Drop for StacksMicroblockBuilder<'a> {
    fn drop(&mut self) {
        self.clarity_tx.take().expect("Attempted to reclose closed microblock builder")
            .rollback_block()
    }
}

impl StacksBlockBuilder {
    fn from_parent_pubkey_hash(miner_id: usize, parent_chain_tip: &StacksHeaderInfo, total_work: &StacksWorkScore, proof: &VRFProof, pubkh: Hash160) -> StacksBlockBuilder {
        let header = StacksBlockHeader::from_parent_empty(&parent_chain_tip.anchored_header, parent_chain_tip.microblock_tail.as_ref(), total_work, proof, &pubkh);

        let mut header_bytes = vec![];
        header.consensus_serialize(&mut header_bytes).expect("FATAL: failed to serialize to vec");
        let bytes_so_far = header_bytes.len() as u64;
        
        StacksBlockBuilder {
            chain_tip: parent_chain_tip.clone(),
            header: header,
            txs: vec![],
            micro_txs: vec![],
            total_anchored_fees: 0,
            total_confirmed_streamed_fees: 0,
            total_streamed_fees: 0,
            bytes_so_far: bytes_so_far,
            anchored_done: false,
            prev_microblock_header: StacksMicroblockHeader::first_unsigned(&EMPTY_MICROBLOCK_PARENT_HASH, &Sha512Trunc256Sum([0u8; 32])),       // will be updated
            miner_privkey: StacksPrivateKey::new(),      // caller should overwrite this, or refrain from mining microblocks
            miner_payouts: None,
            miner_id: miner_id
        }
    }

    pub fn from_parent(miner_id: usize, parent_chain_tip: &StacksHeaderInfo, total_work: &StacksWorkScore, proof: &VRFProof, microblock_privkey: &StacksPrivateKey) -> StacksBlockBuilder {
        let mut pubk = StacksPublicKey::from_private(microblock_privkey);
        pubk.set_compressed(true);
        let pubkh = Hash160::from_data(&pubk.to_bytes());

        let mut builder = StacksBlockBuilder::from_parent_pubkey_hash(miner_id, parent_chain_tip, total_work, proof, pubkh);
        builder.miner_privkey = microblock_privkey.clone();
        builder
    }

    fn first_pubkey_hash(miner_id: usize, genesis_burn_header_hash: &BurnchainHeaderHash, genesis_burn_header_timestamp: u64, proof: &VRFProof, pubkh: Hash160) -> StacksBlockBuilder {
        let genesis_chain_tip = StacksHeaderInfo {
            anchored_header: StacksBlockHeader::genesis_block_header(),
            microblock_tail: None,
            block_height: 0,
            index_root: TrieHash([0u8; 32]),
            burn_header_hash: genesis_burn_header_hash.clone(),
            burn_header_timestamp: genesis_burn_header_timestamp
        };

        let mut builder = StacksBlockBuilder::from_parent_pubkey_hash(miner_id, &genesis_chain_tip, &StacksWorkScore::initial(), proof, pubkh);
        builder.header.parent_block = EMPTY_MICROBLOCK_PARENT_HASH.clone();
        builder
    }
    
    pub fn first(miner_id: usize, genesis_burn_header_hash: &BurnchainHeaderHash, genesis_burn_header_timestamp: u64, proof: &VRFProof, microblock_privkey: &StacksPrivateKey) -> StacksBlockBuilder {
        let mut pubk = StacksPublicKey::from_private(microblock_privkey);
        pubk.set_compressed(true);
        let pubkh = Hash160::from_data(&pubk.to_bytes());

        let mut builder = StacksBlockBuilder::first_pubkey_hash(miner_id, genesis_burn_header_hash, genesis_burn_header_timestamp, proof, pubkh);
        builder.miner_privkey = microblock_privkey.clone();
        builder
    }

    /// Assign the block parent
    pub fn set_parent_block(&mut self, parent_block_hash: &BlockHeaderHash) -> () {
        self.header.parent_block = parent_block_hash.clone();
    }

    /// Assign the anchored block's parent microblock (used for testing orphaning)
    pub fn set_parent_microblock(&mut self, parent_mblock_hash: &BlockHeaderHash, parent_mblock_seq: u16) -> () {
        self.header.parent_microblock = parent_mblock_hash.clone();
        self.header.parent_microblock_sequence = parent_mblock_seq;
    }

    /// Reset measured costs and fees
    pub fn reset_costs(&mut self) -> () {
        self.total_anchored_fees = 0;
        self.total_confirmed_streamed_fees = 0;
        self.total_streamed_fees = 0;
    }

    /// Append a transaction if doing so won't exceed the epoch data size.
    /// Errors out if we exceed budget, or the transaction is invalid.
    pub fn try_mine_tx(&mut self, clarity_tx: &mut ClarityTx, tx: &StacksTransaction) -> Result<(), Error> {
        let tx_len = tx.tx_len();
        self.try_mine_tx_with_len(clarity_tx, tx, tx_len)
    }

    /// Append a transaction if doing so won't exceed the epoch data size.
    /// Errors out if we exceed budget, or the transaction is invalid.
    pub fn try_mine_tx_with_len(&mut self, clarity_tx: &mut ClarityTx, tx: &StacksTransaction, tx_len: u64) -> Result<(), Error> {        
        if self.bytes_so_far + tx_len >= MAX_EPOCH_SIZE.into() {
            return Err(Error::BlockTooBigError);
        }

        if !self.anchored_done {
            // building up the anchored blocks
            if tx.anchor_mode != TransactionAnchorMode::OnChainOnly && tx.anchor_mode != TransactionAnchorMode::Any {
                return Err(Error::InvalidStacksTransaction("Invalid transaction anchor mode for anchored data".to_string()));
            }

            let (fee, _receipt) = StacksChainState::process_transaction(clarity_tx, tx)
                .map_err(|e| {
                    match e {
                        Error::CostOverflowError(cost_before, cost_after, total_budget) => { 
                            warn!("Transaction {} reached block cost {}; budget was {}", tx.txid(), &cost_after, &total_budget);
                            clarity_tx.reset_cost(cost_before);
                            Error::BlockTooBigError
                        },
                        _ => e
                    }
                })?;

            // save
            self.txs.push(tx.clone());
            self.total_anchored_fees += fee;
        }
        else {
            // building up the microblocks
            if tx.anchor_mode != TransactionAnchorMode::OffChainOnly && tx.anchor_mode != TransactionAnchorMode::Any {
                return Err(Error::InvalidStacksTransaction("Invalid transaction anchor mode for streamed data".to_string()));
            }
            
            let (fee, _receipt) = StacksChainState::process_transaction(clarity_tx, tx)
                .map_err(|e| {
                    match e {
                        Error::CostOverflowError(cost_before, cost_after, total_budget) => { 
                            warn!("Transaction {} reached block cost {}; budget was {}", tx.txid(), &cost_after, &total_budget);
                            clarity_tx.reset_cost(cost_before);
                            Error::BlockTooBigError
                        },
                        _ => e
                    }
                })?;

            // save
            self.micro_txs.push(tx.clone());
            self.total_streamed_fees += fee;
        }

        self.bytes_so_far += tx_len;
        Ok(())
    }
    
    /// Append a transaction if doing so won't exceed the epoch data size.
    /// Does not check for errors
    #[cfg(test)]
    pub fn force_mine_tx<'a>(&mut self, clarity_tx: &mut ClarityTx<'a>, tx: &StacksTransaction) -> Result<(), Error> {
        let mut tx_bytes = vec![];
        tx.consensus_serialize(&mut tx_bytes).map_err(Error::NetError)?;
        let tx_len = tx_bytes.len() as u64;
        
        if self.bytes_so_far + tx_len >= MAX_EPOCH_SIZE.into() {
            warn!("Epoch size is {} >= {}", self.bytes_so_far + tx_len, MAX_EPOCH_SIZE);
        }
        
        if !self.anchored_done {
            // save
            match StacksChainState::process_transaction(clarity_tx, tx) {
                Ok((fee, receipt)) => {
                    self.total_anchored_fees += fee;
                },
                Err(e) => {
                    warn!("Invalid transaction {} in anchored block, but forcing inclusion (error: {:?})", &tx.txid(), &e);
                }
            }

            self.txs.push(tx.clone());
        }
        else {
            match StacksChainState::process_transaction(clarity_tx, tx) {
                Ok((fee, receipt)) => {
                    self.total_streamed_fees += fee;
                },
                Err(e) => {
                    warn!("Invalid transaction {} in microblock, but forcing inclusion (error: {:?})", &tx.txid(), &e);
                }
            }
            
            self.micro_txs.push(tx.clone());
        }

        self.bytes_so_far += tx_len;
        Ok(())
    }

    /// Finish building the anchored block.
    /// TODO: expand to deny mining a block whose anchored static checks fail (and allow the caller
    /// to disable this, in order to test mining invalid blocks)
    pub fn mine_anchored_block<'a>(&mut self, clarity_tx: &mut ClarityTx<'a>) -> StacksBlock {
        assert!(!self.anchored_done);

        // add miner payments
        if let Some(ref mature_miner_rewards) = self.miner_payouts {
            // grant in order by miner, then users
            StacksChainState::process_matured_miner_rewards(clarity_tx, mature_miner_rewards)
                .expect("FATAL: failed to process miner rewards");
        }

        let txid_vecs = self.txs
            .iter()
            .map(|tx| tx.txid().as_bytes().to_vec())
            .collect();

        let merkle_tree = MerkleTree::<Sha512Trunc256Sum>::new(&txid_vecs);
        let tx_merkle_root = merkle_tree.root();
        let state_root_hash = clarity_tx.get_root_hash();

        self.header.tx_merkle_root = tx_merkle_root;
        self.header.state_index_root = state_root_hash;
        
        let block = StacksBlock {
            header: self.header.clone(),
            txs: self.txs.clone()
        };

        self.prev_microblock_header = StacksMicroblockHeader::first_unsigned(&block.block_hash(), &Sha512Trunc256Sum([0u8; 32]));

        self.prev_microblock_header.prev_block = block.block_hash();
        self.anchored_done = true;

        test_debug!("\n\nMiner {}: Mined anchored block {}, {} transactions, state root is {}\n", self.miner_id, block.block_hash(), block.txs.len(), state_root_hash);

        info!("Miner: mined anchored block {}, parent block {}", block.block_hash(), &self.header.parent_block);

        block
    }

    /// Cut the next microblock.
    pub fn mine_next_microblock<'a>(&mut self) -> Result<StacksMicroblock, Error> {
        let txid_vecs = self.micro_txs
            .iter()
            .map(|tx| tx.txid().as_bytes().to_vec())
            .collect();

        let merkle_tree = MerkleTree::<Sha512Trunc256Sum>::new(&txid_vecs);
        let tx_merkle_root = merkle_tree.root();
        let mut next_microblock_header =
            if self.prev_microblock_header.tx_merkle_root == Sha512Trunc256Sum([0u8; 32]) {
                // .prev_block is the hash of the parent anchored block
                StacksMicroblockHeader::first_unsigned(&self.prev_microblock_header.prev_block, &tx_merkle_root)
            }
            else {
                StacksMicroblockHeader::from_parent_unsigned(&self.prev_microblock_header, &tx_merkle_root)
                    .ok_or(Error::MicroblockStreamTooLongError)?
            };

        test_debug!("Sign with {}", self.miner_privkey.to_hex());

        next_microblock_header.sign(&self.miner_privkey).unwrap();
        next_microblock_header.verify(&self.header.microblock_pubkey_hash).unwrap();

        self.prev_microblock_header = next_microblock_header.clone();

        let microblock = StacksMicroblock {
            header: next_microblock_header,
            txs: self.micro_txs.clone()
        };

        self.micro_txs.clear();
        
        test_debug!("\n\nMiner {}: Mined microblock block {} (seq={}): {} transaction(s)\n", self.miner_id, microblock.block_hash(), microblock.header.sequence, microblock.txs.len());
        Ok(microblock)
    }

    /// Begin mining an epoch's transactions.
    /// NOTE: even though we don't yet know the block hash, the Clarity VM ensures that a
    /// transaction can't query information about the _current_ block (i.e. information that is not
    /// yet known).
    pub fn epoch_begin<'a>(&mut self, chainstate: &'a mut StacksChainState) -> Result<ClarityTx<'a>, Error> {
        // find matured miner rewards, so we can grant them within the Clarity DB tx.
        let matured_miner_rewards_opt = {
            let mut tx = chainstate.headers_tx_begin()?;
            StacksChainState::find_mature_miner_rewards(&mut tx, &self.chain_tip, None)?
        };

        self.miner_payouts = matured_miner_rewards_opt;
        
        // there's no way the miner can learn either the burn block hash or the stacks block hash,
        // so use a sentinel hash value for each that will never occur in practice.
        let new_burn_hash = MINER_BLOCK_BURN_HEADER_HASH.clone();
        let new_block_hash = MINER_BLOCK_HEADER_HASH.clone();

        test_debug!("\n\nMiner {} epoch begin off of {}/{}\n", self.miner_id, self.chain_tip.burn_header_hash, self.header.parent_block);

        if let Some(ref _payout) = self.miner_payouts {
            test_debug!("Miner payout to process: {:?}", _payout);
        }

        let parent_burn_header_hash = self.chain_tip.burn_header_hash.clone();
        let parent_header_hash = self.header.parent_block.clone();
        
        // apply all known parent microblocks before beginning our tenure 
        let parent_microblocks = match StacksChainState::load_staging_microblock_stream(&chainstate.blocks_db, &chainstate.blocks_path, &parent_burn_header_hash, &parent_header_hash, u16::max_value())? {
            Some(mblocks) => mblocks,
            None => vec![]
        };

        let mut tx = chainstate.block_begin(&parent_burn_header_hash, &parent_header_hash, &new_burn_hash, &new_block_hash);

        test_debug!("Miner {}: Apply {} parent microblocks", self.miner_id, parent_microblocks.len());

        if parent_microblocks.len() == 0 {
            self.set_parent_microblock(&EMPTY_MICROBLOCK_PARENT_HASH, 0);
        }
        else {
            match StacksChainState::process_microblocks_transactions(&mut tx, &parent_microblocks) {
                Ok((fees, ..)) => {
                    self.total_confirmed_streamed_fees += fees as u64;
                },
                Err((e, mblock_header_hash)) => {
                    let msg = format!("Invalid Stacks microblocks {},{} (offender {}): {:?}", parent_burn_header_hash, parent_header_hash, mblock_header_hash, &e);
                    warn!("{}", &msg);

                    return Err(Error::InvalidStacksMicroblock(msg, mblock_header_hash));
                }
            };
            let num_mblocks = parent_microblocks.len();
            let last_mblock_hdr = parent_microblocks[num_mblocks-1].header.clone();
            self.set_parent_microblock(&last_mblock_hdr.block_hash(), last_mblock_hdr.sequence);
        };
        
        test_debug!("Miner {}: Finished applying {} parent microblocks\n", self.miner_id, parent_microblocks.len());

        Ok(tx)
    }

    /// Finish up mining an epoch's transactions
    pub fn epoch_finish(self, tx: ClarityTx) -> ExecutionCost {
        let new_burn_hash = MINER_BLOCK_BURN_HEADER_HASH.clone();
        let new_block_hash = MINER_BLOCK_HEADER_HASH.clone();

        let index_block_hash = StacksBlockHeader::make_index_block_hash(&new_burn_hash, &new_block_hash);

        // clear out the block trie we just created, so the block validator logic doesn't step all
        // over it.
        //        let moved_name = format!("{}.mined", index_block_hash);

        // write out the trie...
        let consumed = tx.commit_mined_block(&index_block_hash);

        test_debug!("\n\nMiner {}: Finished mining child of {}/{}. Trie is in mined_blocks table.\n", self.miner_id, self.chain_tip.burn_header_hash, self.chain_tip.anchored_header.block_hash());

        consumed
    }
    
    /// Unconditionally build an anchored block from a list of transactions.
    /// Used when we are re-building a valid block after we exceed budget
    fn make_anchored_block_from_txs(mut builder: StacksBlockBuilder, chainstate: &mut StacksChainState, mut txs: Vec<StacksTransaction>) -> Result<StacksBlock, Error> {
        debug!("Build anchored block from {} transactions", txs.len());
        let mut epoch_tx = builder.epoch_begin(chainstate)?;
        for tx in txs.drain(..) {
            builder.try_mine_tx(&mut epoch_tx, &tx)?;
        }
        let block = builder.mine_anchored_block(&mut epoch_tx);
        builder.epoch_finish(epoch_tx);
        Ok(block)
    }

    /// Create a block builder for mining
    fn make_block_builder(stacks_parent_header: &StacksHeaderInfo,
                          proof: VRFProof,
                          total_burn: u64,
                          pubkey_hash: Hash160) -> Result<StacksBlockBuilder, Error> {

        let builder = 
            if stacks_parent_header.burn_header_hash == FIRST_BURNCHAIN_BLOCK_HASH {
                StacksBlockBuilder::first_pubkey_hash(0, &FIRST_BURNCHAIN_BLOCK_HASH, FIRST_BURNCHAIN_BLOCK_TIMESTAMP, &proof, pubkey_hash)
            }
            else {
                // building off an existing stacks block
                let new_work = StacksWorkScore {
                    burn: total_burn,
                    work: stacks_parent_header.block_height.checked_add(1).expect("FATAL: block height overflow")
                };

                StacksBlockBuilder::from_parent_pubkey_hash(0, stacks_parent_header, &new_work, &proof, pubkey_hash)
            };

        Ok(builder)
    }

<<<<<<< HEAD
=======
    /// Walk the mempool back to the first chain tip that has a transction we can mine.
    /// Returns (burn hash, block hash, block height, timestamp)
    fn walk_mempool(mempool: &MemPoolDB, chainstate: &mut StacksChainState, tip_burn_header_hash: &BurnchainHeaderHash, tip_block_hash: &BlockHeaderHash, tip_height: u64) -> Result<Option<(BurnchainHeaderHash, BlockHeaderHash, u64, u64)>, Error> {
        // Walk back to the next-highest
        // ancestor of this tip, and see if we can include anything from there.
        let next_height = MemPoolDB::get_previous_block_height(mempool.conn(), tip_height)?.unwrap_or(0);
        if next_height == 0 && tip_height == 0 {
            // we're done -- tried every tx
            debug!("Done scanning mempool -- at height 0");
            return Ok(None);
        }

        let mut next_tips = MemPoolDB::get_chain_tips_at_height(mempool.conn(), next_height)?;
        if next_tips.len() == 0 {
            // we're done -- no more chain tips
            debug!("Done scanning mempool -- no chain tips at height {}", next_height);
            return Ok(None);
        }
        
        let ancestor_tip = {
            let mut headers_tx = chainstate.headers_tx_begin()?;
            match StacksChainState::get_index_tip_ancestor(&mut headers_tx, &StacksBlockHeader::make_index_block_hash(tip_burn_header_hash, tip_block_hash), next_height)? {
                Some(tip_info) => tip_info,
                None => {
                    // no such ancestor.  We're done
                    debug!("Done scanning mempool -- no ancestor at height {} off of {}/{} ({})", next_height, tip_burn_header_hash, tip_block_hash, StacksBlockHeader::make_index_block_hash(tip_burn_header_hash, tip_block_hash));
                    return Ok(None);
                }
            }
        };
        
        // find out which tip is the ancestor tip
        let mut found = false;
        let mut next_tip_burn_header_hash = tip_burn_header_hash.clone();
        let mut next_tip_block_hash = tip_block_hash.clone();

        for (burn_bhh, block_bhh) in next_tips.drain(..) {
            test_debug!("mempool tip: {}/{}", &burn_bhh, &block_bhh);
            if ancestor_tip.burn_header_hash == burn_bhh && ancestor_tip.anchored_header.block_hash() == block_bhh {
                found = true;
                next_tip_burn_header_hash = burn_bhh;
                next_tip_block_hash = block_bhh;
                break;
            }
        }
        
        if !found {
            // no such ancestor.  We're done.
            debug!("Done scanning mempool -- none of the available prior chain tips at {} is an ancestor of {}/{}", next_height, tip_burn_header_hash, tip_block_hash);
            return Ok(None);
        }

        let next_timestamp = match MemPoolDB::get_next_timestamp(mempool.conn(), &next_tip_burn_header_hash, &next_tip_block_hash, 0)? {
            Some(ts) => ts,
            None => {
                unreachable!("No transactions at a chain tip that exists");
            }
        };
        
        debug!("Will start scaning mempool at {}/{} height={} ts={}", &next_tip_burn_header_hash, &next_tip_block_hash, next_height, next_timestamp);
        Ok(Some((next_tip_burn_header_hash, next_tip_block_hash, next_height, next_timestamp)))
    }

>>>>>>> 8bce1e5d
    /// Given access to the mempool, mine an anchored block with no more than the given execution cost.
    ///   returns the assembled block, and the consumed execution budget.
    pub fn build_anchored_block(chainstate_handle: &StacksChainState,       // not directly used; used as a handle to open other chainstates
                                mempool: &MemPoolDB,
                                parent_stacks_header: &StacksHeaderInfo,    // Stacks header we're building off of
                                total_burn: u64,                            // the burn so far on the burnchain (i.e. from the last burnchain block)
                                proof: VRFProof,                            // proof over the burnchain's last seed
                                pubkey_hash: Hash160,
                                coinbase_tx: &StacksTransaction,
                                execution_budget: ExecutionCost) -> Result<(StacksBlock, ExecutionCost, u64), Error> {

        if let TransactionPayload::Coinbase(..) = coinbase_tx.payload {} else {
            return Err(Error::MemPoolError("Not a coinbase transaction".to_string()));
        }

        let (tip_burn_header_hash, tip_block_hash, tip_height) = (parent_stacks_header.burn_header_hash.clone(), parent_stacks_header.anchored_header.block_hash(), parent_stacks_header.block_height);

        debug!("Build anchored block off of {}/{} height {}", &tip_burn_header_hash, &tip_block_hash, tip_height); 
        
        let mut header_reader_chainstate = chainstate_handle.reopen()?;            // uesd for reading block headers during an epoch
        let mut chainstate = chainstate_handle.reopen_limited(execution_budget)?;  // used for processing a block up to the given limit

        let mut builder = StacksBlockBuilder::make_block_builder(parent_stacks_header, proof, total_burn, pubkey_hash)?;

        let mut epoch_tx = builder.epoch_begin(&mut chainstate)?;
        builder.try_mine_tx(&mut epoch_tx, coinbase_tx)?;

        let mut considered = HashSet::new();        // txids of all transactions we looked at
        let mut mined_origin_nonces = HashMap::new();     // map addrs of mined transaction origins to the nonces we used
        let mut mined_sponsor_nonces = HashMap::new();    // map addrs of mined transaction sponsors to the nonces we used

        let result = mempool.iterate_candidates(&tip_burn_header_hash, &tip_block_hash, tip_height, &mut header_reader_chainstate, |available_txs| {
            for txinfo in available_txs.into_iter() {
                // skip transactions early if we can
                if considered.contains(&txinfo.tx.txid()) {
                    continue;
                }
                if mined_origin_nonces.get(&txinfo.tx.origin_address()).is_some() {
                    continue;
                }
                if let Some(sponsor_addr) = txinfo.tx.sponsor_address() {
                    if mined_sponsor_nonces.get(&sponsor_addr).is_some() {
                        continue;
                    }
                }

                considered.insert(txinfo.tx.txid());

                match builder.try_mine_tx_with_len(&mut epoch_tx, &txinfo.tx, txinfo.metadata.len) {
                    Ok(_) => {},
                    Err(Error::BlockTooBigError) => {
                        // done mining -- our execution budget is exceeded.
                        // Make the block from the transactions we did manage to get
                        debug!("Block budget exceeded on tx {}", &txinfo.tx.txid());
                    },
                    Err(e) => {
                        warn!("Failed to apply tx {}: {:?}", &txinfo.tx.txid(), &e);
                        continue;
                    }
                }

                mined_origin_nonces.insert(txinfo.tx.origin_address(), txinfo.tx.get_origin_nonce());
                if let (Some(sponsor_addr), Some(sponsor_nonce)) = (txinfo.tx.sponsor_address(), txinfo.tx.get_sponsor_nonce()) {
                    mined_sponsor_nonces.insert(sponsor_addr, sponsor_nonce);
                }
            }
            Ok(())
        });

        match result {
            Ok(_) => {},
            Err(e) => {
                warn!("Failure building block: {}", e);
                epoch_tx.rollback_block();
                return Err(e);
            },
        }

        // the prior do_rebuild logic wasn't necessary
        // a transaction that caused a budget exception is rolled back in process_transaction

        // save the block so we can build microblocks off of it
        let block = builder.mine_anchored_block(&mut epoch_tx);
        let size = builder.bytes_so_far;
        let consumed = builder.epoch_finish(epoch_tx);
        Ok((block, consumed, size))
    }
}

#[cfg(test)]
pub mod test {
    use super::*;
    use std::fs;
    use std::io;
    use std::path::{Path, PathBuf};

    use std::collections::HashMap;
    use std::collections::HashSet;
    use std::collections::VecDeque;
    use address::*;
    use chainstate::stacks::*;
    use chainstate::stacks::db::*;
    use chainstate::stacks::db::test::*;
    use chainstate::burn::*;
    use chainstate::burn::db::burndb::*;
    use chainstate::burn::operations::{
        LeaderBlockCommitOp,
        LeaderKeyRegisterOp,
        UserBurnSupportOp,
        BlockstackOperation,
        BlockstackOperationType
    };

    use burnchains::*;
    use burnchains::test::*;

    use util::vrf::VRFProof;

    use vm::types::*;

    use rand::Rng;
    use rand::thread_rng;
    use rand::seq::SliceRandom;

    use net::test::*;

    use util::sleep_ms;

    pub const COINBASE : u128 = 500 * 100_000;

    pub fn coinbase_total_at(stacks_height: u64) -> u128 {
        if stacks_height > MINER_REWARD_MATURITY + MINER_REWARD_WINDOW {
            COINBASE * ((stacks_height - MINER_REWARD_MATURITY - MINER_REWARD_WINDOW) as u128)
        }
        else {
            0
        }
    }

    pub fn path_join(dir: &str, path: &str) -> String {
        // force path to be relative
        let tail = 
            if !path.starts_with("/") {
                path.to_string()
            }
            else {
                String::from_utf8(path.as_bytes()[1..].to_vec()).unwrap()
            };

        let p = PathBuf::from(dir);
        let res = p.join(PathBuf::from(tail));
        res.to_str().unwrap().to_string()
    }

    // copy src to dest
    pub fn copy_dir(src_dir: &str, dest_dir: &str) -> Result<(), io::Error> {
        eprintln!("Copy directory {} to {}", src_dir, dest_dir);

        let mut dir_queue = VecDeque::new();
        dir_queue.push_back("/".to_string());

        while dir_queue.len() > 0 {
            let next_dir = dir_queue.pop_front().unwrap();
            let next_src_dir = path_join(&src_dir, &next_dir);
            let next_dest_dir = path_join(&dest_dir, &next_dir);

            eprintln!("mkdir {}", &next_dest_dir);
            fs::create_dir_all(&next_dest_dir)?;

            for dirent_res in fs::read_dir(&next_src_dir)? {
                let dirent = dirent_res?;
                let path = dirent.path();
                let md = fs::metadata(&path)?;
                if md.is_dir() {
                    let frontier = path_join(&next_dir, &dirent.file_name().to_str().unwrap());
                    eprintln!("push {}", &frontier);
                    dir_queue.push_back(frontier);
                }
                else {
                    let dest_path = path_join(&next_dest_dir, &dirent.file_name().to_str().unwrap());
                    eprintln!("copy {} to {}", &path.to_str().unwrap(), &dest_path);
                    fs::copy(path, dest_path)?;
                }
            }
        }
        Ok(())
    }

    // one point per round
    pub struct TestMinerTracePoint {
        pub fork_snapshots: HashMap<usize, BlockSnapshot>,  // map miner ID to snapshot
        pub stacks_blocks: HashMap<usize, StacksBlock>,     // map miner ID to stacks block 
        pub microblocks: HashMap<usize, Vec<StacksMicroblock>>,  // map miner ID to microblocks
        pub block_commits: HashMap<usize, LeaderBlockCommitOp>,  // map miner ID to block commit
        pub miner_node_map: HashMap<usize, String>,              // map miner ID to the node it worked on
    }

    impl TestMinerTracePoint {
        pub fn new() -> TestMinerTracePoint {
            TestMinerTracePoint {
                fork_snapshots: HashMap::new(),
                stacks_blocks: HashMap::new(),
                microblocks: HashMap::new(),
                block_commits: HashMap::new(),
                miner_node_map: HashMap::new()
            }
        }

        pub fn add(&mut self, miner_id: usize, node_name: String, fork_snapshot: BlockSnapshot, stacks_block: StacksBlock, microblocks: Vec<StacksMicroblock>, block_commit: LeaderBlockCommitOp) -> () {
            self.fork_snapshots.insert(miner_id, fork_snapshot);
            self.stacks_blocks.insert(miner_id, stacks_block);
            self.microblocks.insert(miner_id, microblocks);
            self.block_commits.insert(miner_id, block_commit);
            self.miner_node_map.insert(miner_id, node_name);
        }

        pub fn get_block_snapshot(&self, miner_id: usize) -> Option<BlockSnapshot> {
            self.fork_snapshots.get(&miner_id).cloned()
        }

        pub fn get_stacks_block(&self, miner_id: usize) -> Option<StacksBlock> {
            self.stacks_blocks.get(&miner_id).cloned()
        }
        
        pub fn get_microblocks(&self, miner_id: usize) -> Option<Vec<StacksMicroblock>> {
            self.microblocks.get(&miner_id).cloned()
        }

        pub fn get_block_commit(&self, miner_id: usize) -> Option<LeaderBlockCommitOp> {
            self.block_commits.get(&miner_id).cloned()
        }

        pub fn get_node_name(&self, miner_id: usize) -> Option<String> {
            self.miner_node_map.get(&miner_id).cloned()
        }

        pub fn get_miner_ids(&self) -> Vec<usize> {
            let mut miner_ids = HashSet::new();
            for miner_id in self.fork_snapshots.keys() {
                miner_ids.insert(*miner_id);
            }
            for miner_id in self.stacks_blocks.keys() {
                miner_ids.insert(*miner_id);
            }
            for miner_id in self.microblocks.keys() {
                miner_ids.insert(*miner_id);
            }
            for miner_id in self.block_commits.keys() {
                miner_ids.insert(*miner_id);
            }
            let mut ret = vec![];
            for miner_id in miner_ids.iter() {
                ret.push(*miner_id);
            }
            ret
        }
    }

    pub struct TestMinerTrace {
        pub points: Vec<TestMinerTracePoint>,
        pub burn_node: TestBurnchainNode,
        pub miners: Vec<TestMiner>,
    }

    impl TestMinerTrace {
        pub fn new(burn_node: TestBurnchainNode, miners: Vec<TestMiner>, points: Vec<TestMinerTracePoint>) -> TestMinerTrace {
            TestMinerTrace {
                points: points,
                burn_node: burn_node,
                miners: miners,
            }
        }

        /// how many blocks represented here?
        pub fn get_num_blocks(&self) -> usize {
            let mut num_blocks = 0;
            for p in self.points.iter() {
                for miner_id in p.stacks_blocks.keys() {
                    if p.stacks_blocks.get(miner_id).is_some() {
                        num_blocks += 1;
                    }
                }
            }
            num_blocks
        }
        
        /// how many sortitions represented here?
        pub fn get_num_sortitions(&self) -> usize {
            let mut num_sortitions = 0;
            for p in self.points.iter() {
                for miner_id in p.fork_snapshots.keys() {
                    if p.fork_snapshots.get(miner_id).is_some() {
                        num_sortitions += 1;
                    }
                }
            }
            num_sortitions
        }

        /// how many rounds did this trace go for?
        pub fn rounds(&self) -> usize {
            self.points.len()
        }

        /// what are the chainstate directories?
        pub fn get_test_names(&self) -> Vec<String> {
            let mut all_test_names = HashSet::new();
            for p in self.points.iter() {
                for miner_id in p.miner_node_map.keys() {
                    if let Some(ref test_name) = p.miner_node_map.get(miner_id) {
                        if !all_test_names.contains(test_name) {
                            all_test_names.insert(test_name.clone());
                        }
                    }
                }
            }
            let mut ret = vec![];
            for name in all_test_names.drain() {
                ret.push(name.to_owned());
            }
            ret
        }
    }

    pub struct TestStacksNode {
        pub chainstate: StacksChainState,
        pub prev_keys: Vec<LeaderKeyRegisterOp>,        // _all_ keys generated
        pub key_ops: HashMap<VRFPublicKey, usize>,      // map VRF public keys to their locations in the prev_keys array
        pub anchored_blocks: Vec<StacksBlock>,
        pub microblocks: Vec<Vec<StacksMicroblock>>,
        pub commit_ops: HashMap<BlockHeaderHash, usize>,
        pub test_name: String,
        forkable: bool
    }

    impl TestStacksNode {
        pub fn new(mainnet: bool, chain_id: u32, test_name: &str) -> TestStacksNode {
            let chainstate = instantiate_chainstate(mainnet, chain_id, test_name);
            TestStacksNode {
                chainstate: chainstate,
                prev_keys: vec![],
                key_ops: HashMap::new(),
                anchored_blocks: vec![],
                microblocks: vec![],
                commit_ops: HashMap::new(),
                test_name: test_name.to_string(),
                forkable: true
            }
        }
        
        pub fn open(mainnet: bool, chain_id: u32, test_name: &str) -> TestStacksNode {
            let chainstate = open_chainstate(mainnet, chain_id, test_name);
            TestStacksNode {
                chainstate: chainstate,
                prev_keys: vec![],
                key_ops: HashMap::new(),
                anchored_blocks: vec![],
                microblocks: vec![],
                commit_ops: HashMap::new(),
                test_name: test_name.to_string(),
                forkable: true,
            }
        }

        pub fn from_chainstate(chainstate: StacksChainState) -> TestStacksNode {
            TestStacksNode {
                chainstate: chainstate,
                prev_keys: vec![],
                key_ops: HashMap::new(),
                anchored_blocks: vec![],
                microblocks: vec![],
                commit_ops: HashMap::new(),
                test_name: "".to_string(),
                forkable: false
            }
        }

        // NOTE: can't do this if instatniated via from_chainstate()
        pub fn fork(&self, new_test_name: &str) -> TestStacksNode {
            if !self.forkable {
                panic!("Tried to fork an unforkable chainstate instance");
            }
            
            match fs::metadata(&chainstate_path(new_test_name)) {
                Ok(_) => {
                    fs::remove_dir_all(&chainstate_path(new_test_name)).unwrap();
                },
                Err(_) => {}
            }

            copy_dir(&chainstate_path(&self.test_name), &chainstate_path(new_test_name)).unwrap();
            let chainstate = open_chainstate(self.chainstate.mainnet, self.chainstate.chain_id, new_test_name);
            TestStacksNode {
                chainstate: chainstate,
                prev_keys: self.prev_keys.clone(),
                key_ops: self.key_ops.clone(),
                anchored_blocks: self.anchored_blocks.clone(),
                microblocks: self.microblocks.clone(),
                commit_ops: self.commit_ops.clone(),
                test_name: new_test_name.to_string(),
                forkable: true
            }
        }

        pub fn next_burn_block(burndb: &mut BurnDB, fork: &mut TestBurnchainFork) -> TestBurnchainBlock {
            let burn_block = {
                let ic = burndb.index_conn();
                fork.next_block(&ic)
            };
            burn_block
        }

        pub fn add_key_register(&mut self, block: &mut TestBurnchainBlock, miner: &mut TestMiner) -> LeaderKeyRegisterOp {
            let key_register_op = block.add_leader_key_register(miner);
            self.prev_keys.push(key_register_op.clone());
            self.key_ops.insert(key_register_op.public_key.clone(), self.prev_keys.len()-1);
            key_register_op
        }

        pub fn add_key_register_op(&mut self, op: &LeaderKeyRegisterOp) -> () {
            self.prev_keys.push(op.clone());
            self.key_ops.insert(op.public_key.clone(), self.prev_keys.len()-1);
        }

        pub fn add_block_commit(burndb: &mut BurnDB, burn_block: &mut TestBurnchainBlock, miner: &mut TestMiner, block_hash: &BlockHeaderHash, burn_amount: u64, key_op: &LeaderKeyRegisterOp, parent_block_snapshot: Option<&BlockSnapshot>) -> LeaderBlockCommitOp {
            let block_commit_op = {
                let ic = burndb.index_conn();
                let parent_snapshot = burn_block.parent_snapshot.clone();
                burn_block.add_leader_block_commit(&ic, miner, block_hash, burn_amount, key_op, Some(&parent_snapshot), parent_block_snapshot)
            };
            block_commit_op
        }

        pub fn get_last_key(&self, miner: &TestMiner) -> LeaderKeyRegisterOp {
            let last_vrf_pubkey = miner.last_VRF_public_key().unwrap();
            let idx = *self.key_ops.get(&last_vrf_pubkey).unwrap();
            self.prev_keys[idx].clone()
        }

        pub fn get_last_anchored_block(&self, miner: &TestMiner) -> Option<StacksBlock> {
            match miner.last_block_commit() {
                None => None,
                Some(block_commit_op) => match self.commit_ops.get(&block_commit_op.block_header_hash) {
                    None => None,
                    Some(idx) => Some(self.anchored_blocks[*idx].clone())
                }
            }
        }
        
        pub fn get_last_accepted_anchored_block(&self, miner: &TestMiner) -> Option<StacksBlock> {
            for bc in miner.block_commits.iter().rev() {
                if StacksChainState::has_stored_block(&self.chainstate.blocks_db, &self.chainstate.blocks_path, &bc.burn_header_hash, &bc.block_header_hash).unwrap() &&
                  !StacksChainState::is_block_orphaned(&self.chainstate.blocks_db, &bc.burn_header_hash, &bc.block_header_hash).unwrap() {
                    match self.commit_ops.get(&bc.block_header_hash) {
                        None => {
                            continue;
                        }
                        Some(idx) => {
                            return Some(self.anchored_blocks[*idx].clone());
                        }
                    }
                }
            }
            return None;
        }

        pub fn get_microblock_stream(&self, miner: &TestMiner, block_hash: &BlockHeaderHash) -> Option<Vec<StacksMicroblock>> {
            match self.commit_ops.get(block_hash) {
                None => None,
                Some(idx) => Some(self.microblocks[*idx].clone())
            }
        }

        pub fn get_anchored_block(&self, block_hash: &BlockHeaderHash) -> Option<StacksBlock> {
            match self.commit_ops.get(block_hash) {
                None => None,
                Some(idx) => Some(self.anchored_blocks[*idx].clone())
            }
        }

        pub fn get_last_winning_snapshot<'a>(ic: &BurnDBConn<'a>, fork_tip: &BlockSnapshot, miner: &TestMiner) -> Option<BlockSnapshot> {
            for commit_op in miner.block_commits.iter().rev() {
                match BurnDB::get_block_snapshot_for_winning_stacks_block(ic, &fork_tip.burn_header_hash, &commit_op.block_header_hash).unwrap() {
                    Some(sn) => {
                        return Some(sn);
                    }
                    None => {}
                }
            }
            return None;
        }

        pub fn get_miner_status<'a>(clarity_tx: &mut ClarityTx<'a>, addr: &StacksAddress) -> Option<(bool, u128)> {
            let boot_code_address = StacksAddress::from_string(&STACKS_BOOT_CODE_CONTRACT_ADDRESS.to_string()).unwrap();
            let miner_contract_id = QualifiedContractIdentifier::new(StandardPrincipalData::from(boot_code_address.clone()), ContractName::try_from(BOOT_CODE_MINER_CONTRACT_NAME.to_string()).unwrap());
            
            let miner_participant_principal = ClarityName::try_from(BOOT_CODE_MINER_REWARDS_PARTICIPANT.to_string()).unwrap();
            let miner_available_name = ClarityName::try_from(BOOT_CODE_MINER_REWARDS_AVAILABLE.to_string()).unwrap();
            let miner_authorized_name = ClarityName::try_from(BOOT_CODE_MINER_REWARDS_AUTHORIZED.to_string()).unwrap();
            
            let miner_principal = Value::Tuple(TupleData::from_data(vec![
                    (miner_participant_principal, Value::Principal(PrincipalData::Standard(StandardPrincipalData::from(addr.clone()))))])
                .expect("FATAL: failed to construct miner principal key"));

            let miner_status = clarity_tx.with_clarity_db_readonly(|db| {
                let miner_status_opt = db.fetch_entry(&miner_contract_id, BOOT_CODE_MINER_REWARDS_MAP, &miner_principal)
                    .expect("FATAL: Clarity DB Error");
                let miner_status = match miner_status_opt {
                    Value::Optional(ref optional_data) => {
                        match optional_data.data {
                            None => None,
                            Some(ref miner_status) => {
                                match **miner_status {
                                    Value::Tuple(ref tuple) => {
                                        let authorized = match tuple.get(&miner_authorized_name).expect("FATAL: no miner authorized in tuple") {
                                            Value::Bool(ref authorized) => *authorized,
                                            _ => {
                                                panic!("FATAL: miner reward data map is malformed");
                                            }
                                        };

                                        let available = match tuple.get(&miner_available_name).expect("FATAL: no miner available in tuple") {
                                            Value::UInt(ref available) => *available,
                                            _ => {
                                                panic!("FATAL: miner reward data map is malformed");
                                            }
                                        };
                                        
                                        Some((authorized, available))
                                    },
                                    ref x => {
                                        panic!("FATAL: miner status is not a tuple: {:?}", &x);
                                    }
                                }
                            }
                        }
                    },
                    ref x => {
                        panic!("FATAL: fetched miner status it not an optional: {:?}", &x);
                    }
                };
            
                miner_status
            });

            miner_status
        }

        pub fn make_tenure_commitment(&mut self, 
                                      burndb: &mut BurnDB, 
                                      burn_block: &mut TestBurnchainBlock, 
                                      miner: &mut TestMiner, 
                                      stacks_block: &StacksBlock,
                                      microblocks: &Vec<StacksMicroblock>,
                                      burn_amount: u64, 
                                      miner_key: &LeaderKeyRegisterOp, 
                                      parent_block_snapshot_opt: Option<&BlockSnapshot>) -> LeaderBlockCommitOp {

            self.anchored_blocks.push(stacks_block.clone());
            self.microblocks.push(microblocks.clone());
            
            test_debug!("Miner {}: Commit to stacks block {} (work {},{})", miner.id, stacks_block.block_hash(), stacks_block.header.total_work.burn, stacks_block.header.total_work.work);

            // send block commit for this block
            let block_commit_op = TestStacksNode::add_block_commit(burndb, burn_block, miner, &stacks_block.block_hash(), burn_amount, miner_key, parent_block_snapshot_opt);
            
            test_debug!("Miner {}: Block commit transaction builds on {},{} (parent snapshot is {:?})", miner.id, block_commit_op.parent_block_ptr, block_commit_op.parent_vtxindex, &parent_block_snapshot_opt);
            self.commit_ops.insert(block_commit_op.block_header_hash.clone(), self.anchored_blocks.len()-1);
            block_commit_op
        }

        pub fn mine_stacks_block<F>(&mut self,
                                    burndb: &mut BurnDB,
                                    miner: &mut TestMiner, 
                                    burn_block: &mut TestBurnchainBlock, 
                                    miner_key: &LeaderKeyRegisterOp, 
                                    parent_stacks_block: Option<&StacksBlock>, 
                                    burn_amount: u64,
                                    block_assembler: F) -> (StacksBlock, Vec<StacksMicroblock>, LeaderBlockCommitOp) 
        where
            F: FnOnce(StacksBlockBuilder, &mut TestMiner) -> (StacksBlock, Vec<StacksMicroblock>)
        {
            let proof = miner.make_proof(&miner_key.public_key, &burn_block.parent_snapshot.sortition_hash)
                .expect(&format!("FATAL: no private key for {}", miner_key.public_key.to_hex()));

            let (builder, parent_block_snapshot_opt) = match parent_stacks_block {
                None => {
                    // first stacks block
                    let builder = StacksBlockBuilder::first(miner.id, &burn_block.parent_snapshot.burn_header_hash, burn_block.parent_snapshot.burn_header_timestamp, &proof, &miner.next_microblock_privkey());
                    (builder, None)
                },
                Some(parent_stacks_block) => {
                    // building off an existing stacks block
                    let parent_stacks_block_snapshot = {
                        let ic = burndb.index_conn();
                        let parent_stacks_block_snapshot = BurnDB::get_block_snapshot_for_winning_stacks_block(&ic, &burn_block.parent_snapshot.burn_header_hash, &parent_stacks_block.block_hash()).unwrap().unwrap();
                        let burned_last = BurnDB::get_block_burn_amount(&ic, burn_block.parent_snapshot.block_height, &burn_block.parent_snapshot.burn_header_hash).unwrap();
                        parent_stacks_block_snapshot
                    };

                    let parent_chain_tip = StacksChainState::get_anchored_block_header_info(&self.chainstate.headers_db, &parent_stacks_block_snapshot.burn_header_hash, &parent_stacks_block.header.block_hash()).unwrap().unwrap();

                    let new_work = StacksWorkScore {
                        burn: parent_stacks_block_snapshot.total_burn,
                        work: parent_stacks_block.header.total_work.work.checked_add(1).expect("FATAL: stacks block height overflow")
                    };

                    test_debug!("Work in {} {}: {},{}", burn_block.block_height, burn_block.parent_snapshot.burn_header_hash, new_work.burn, new_work.work);
                    let builder = StacksBlockBuilder::from_parent(miner.id, &parent_chain_tip, &new_work, &proof, &miner.next_microblock_privkey());
                    (builder, Some(parent_stacks_block_snapshot))
                }
            };

            test_debug!("Miner {}: Assemble stacks block from {}", miner.id, miner.origin_address().unwrap().to_string());

            let (stacks_block, microblocks) = block_assembler(builder, miner);
            let block_commit_op = self.make_tenure_commitment(burndb, burn_block, miner, &stacks_block, &microblocks, burn_amount, miner_key, parent_block_snapshot_opt.as_ref());

            (stacks_block, microblocks, block_commit_op)
        }
    }

    /// Return Some(bool) to indicate whether or not the anchored block was accepted into the queue.
    /// Return None if the block was not submitted at all.
    fn preprocess_stacks_block_data(node: &mut TestStacksNode, burn_node: &mut TestBurnchainNode, fork_snapshot: &BlockSnapshot, stacks_block: &StacksBlock, stacks_microblocks: &Vec<StacksMicroblock>, block_commit_op: &LeaderBlockCommitOp) -> Option<bool> {
        let block_hash = stacks_block.block_hash();

        let ic = burn_node.burndb.index_conn();
        let parent_block_burn_header_hash = match BurnDB::get_block_commit_parent(&ic, block_commit_op.parent_block_ptr.into(), block_commit_op.parent_vtxindex.into(), &fork_snapshot.burn_header_hash).unwrap() {
            Some(parent_commit) => parent_commit.burn_header_hash.clone(),
            None => {
                // only allowed if this is the first-ever block in the stacks fork
                assert_eq!(block_commit_op.parent_block_ptr, 0);
                assert_eq!(block_commit_op.parent_vtxindex, 0);
                assert!(stacks_block.header.is_first_mined());

                FIRST_BURNCHAIN_BLOCK_HASH.clone()
            }
        };
    
        let commit_snapshot = match BurnDB::get_block_snapshot_for_winning_stacks_block(&ic, &fork_snapshot.burn_header_hash, &block_hash).unwrap() {
            Some(sn) => sn,
            None => {
                test_debug!("Block commit did not win sorition: {:?}", block_commit_op);
                return None;
            }
        };

        // "discover" this stacks block
        test_debug!("\n\nPreprocess Stacks block {}/{} ({})", &commit_snapshot.burn_header_hash, &block_hash, StacksBlockHeader::make_index_block_hash(&commit_snapshot.burn_header_hash, &block_hash));
        let block_res = node.chainstate.preprocess_anchored_block(&ic, &commit_snapshot.burn_header_hash, commit_snapshot.burn_header_timestamp, &stacks_block, &parent_block_burn_header_hash).unwrap();

        // "discover" this stacks microblock stream
        for mblock in stacks_microblocks.iter() {
            test_debug!("Preprocess Stacks microblock {}-{} (seq {})", &block_hash, mblock.block_hash(), mblock.header.sequence);
            let mblock_res = node.chainstate.preprocess_streamed_microblock(&commit_snapshot.burn_header_hash, &stacks_block.block_hash(), mblock).unwrap();
            if !mblock_res {
                return Some(mblock_res)
            }
        }

        Some(block_res)
    }
    
    /// Verify that the stacks block's state root matches the state root in the chain state
    fn check_block_state_index_root(chainstate: &mut StacksChainState, burn_header_hash: &BurnchainHeaderHash, stacks_header: &StacksBlockHeader) -> bool {
        let index_block_hash = StacksBlockHeader::make_index_block_hash(burn_header_hash, &stacks_header.block_hash());
        let mut state_root_index = StacksChainState::open_index(&chainstate.clarity_state_index_path, Some(&StacksBlockHeader::make_index_block_hash(&MINER_BLOCK_BURN_HEADER_HASH, &MINER_BLOCK_HEADER_HASH))).unwrap();
        let state_root = state_root_index.borrow_storage_backend().read_block_root_hash(&index_block_hash).unwrap();
        state_root == stacks_header.state_index_root
    }

    /// Verify that the miner got the expected block reward
    fn check_mining_reward<'a>(clarity_tx: &mut ClarityTx<'a>, miner: &mut TestMiner, block_height: u64, prev_block_rewards: &Vec<Vec<MinerPaymentSchedule>>) -> bool {
        let mut total : u128 = 0;
        if block_height >= MINER_REWARD_MATURITY + MINER_REWARD_WINDOW {
            for (i, prev_block_reward) in prev_block_rewards.iter().enumerate() {
                if i as u64 > block_height - MINER_REWARD_MATURITY - MINER_REWARD_WINDOW {
                    break;
                }
                for recipient in prev_block_reward {
                    if recipient.address == miner.origin_address().unwrap() {
                        let reward : u128 = recipient.coinbase;     // TODO: expand to cover tx fees
                        test_debug!("Miner {} received a reward {} at block {}", &recipient.address.to_string(), reward, i);
                        total += reward;
                    }
                }
            }
        }

        let miner_status_opt = TestStacksNode::get_miner_status(clarity_tx, &miner.origin_address().unwrap());
        match miner_status_opt {
            None => {
                test_debug!("Miner {} '{}' has no mature funds in this fork", miner.id, miner.origin_address().unwrap().to_string());
                return total == 0;
            }
            Some((authorized, amount)) => {
                test_debug!("Miner {} '{}' is authorized: {}, with amount: {} in this fork", miner.id, miner.origin_address().unwrap().to_string(), authorized, amount);
                if amount != total {
                    test_debug!("Amount {} != {}", amount, total);
                    return false;
                }
                return true;
            }
        }
    }

    pub fn get_last_microblock_header(node: &TestStacksNode, miner: &TestMiner, parent_block_opt: Option<&StacksBlock>) -> Option<StacksMicroblockHeader> {
        let last_microblocks_opt = match parent_block_opt {
            Some(ref block) => node.get_microblock_stream(&miner, &block.block_hash()),
            None => None
        };

        let last_microblock_header_opt = match last_microblocks_opt {
            Some(last_microblocks) => { 
                if last_microblocks.len() == 0 {
                    None
                }
                else {
                    let l = last_microblocks.len() - 1;
                    Some(last_microblocks[l].header.clone())
                }
            },
            None => {
                None
            }
        };

        last_microblock_header_opt
    }

    fn get_all_mining_rewards(chainstate: &mut StacksChainState, tip: &StacksHeaderInfo, block_height: u64) -> Vec<Vec<MinerPaymentSchedule>> {
        let mut ret = vec![];
        let mut tx = chainstate.headers_tx_begin().unwrap();

        for i in 0..block_height {
            let block_rewards = StacksChainState::get_scheduled_block_rewards_in_fork(&mut tx, tip, i).unwrap();
            ret.push(block_rewards);
        }

        ret
    }

    /*
    // TODO: can't use this until we stop using get_simmed_block_height
    fn clarity_get_block_hash<'a>(clarity_tx: &mut ClarityTx<'a>, block_height: u64) -> Option<BlockHeaderHash> {
        let block_hash_value = clarity_tx.connection().clarity_eval_raw(&format!("(get-block-info? header-hash u{})", &block_height)).unwrap();

        match block_hash_value {
            Value::Buffer(block_hash_buff) => {
                assert_eq!(block_hash_buff.data.len(), 32);
                let mut buf = [0u8; 32];
                buf.copy_from_slice(&block_hash_buff.data[0..32]);
                Some(BlockHeaderHash(buf))
            },
            _ => {
                None
            }
        }
    }
    */

    /// Simplest end-to-end test: create 1 fork of N Stacks epochs, mined on 1 burn chain fork,
    /// all from the same miner.
    fn mine_stacks_blocks_1_fork_1_miner_1_burnchain<F, G>(test_name: &String, rounds: usize, mut block_builder: F, mut check_oracle: G) -> TestMinerTrace
    where
        F: FnMut(&mut ClarityTx, &mut StacksBlockBuilder, &mut TestMiner, usize, Option<&StacksMicroblockHeader>) -> (StacksBlock, Vec<StacksMicroblock>),
        G: FnMut(&StacksBlock, &Vec<StacksMicroblock>) -> bool
    {
        let full_test_name = format!("{}-1_fork_1_miner_1_burnchain", test_name);
        let mut node = TestStacksNode::new(false, 0x80000000, &full_test_name);
        let mut burn_node = TestBurnchainNode::new();
        let mut miner_factory = TestMinerFactory::new();
        let mut miner = miner_factory.next_miner(&burn_node.burnchain, 1, 1, AddressHashMode::SerializeP2PKH); 

        let first_snapshot = BurnDB::get_first_block_snapshot(burn_node.burndb.conn()).unwrap();
        let mut fork = TestBurnchainFork::new(first_snapshot.block_height, &first_snapshot.burn_header_hash, &first_snapshot.index_root, 0);
        
        let mut first_burn_block = TestStacksNode::next_burn_block(&mut burn_node.burndb, &mut fork);

        // first, register a VRF key
        node.add_key_register(&mut first_burn_block, &mut miner);

        test_debug!("Mine {} initial transactions", first_burn_block.txs.len());

        fork.append_block(first_burn_block);
        burn_node.mine_fork(&mut fork);

        let mut miner_trace = vec![];

        // next, build up some stacks blocks
        for i in 0..rounds {
            let mut burn_block = {
                let ic = burn_node.burndb.index_conn();
                fork.next_block(&ic)
            };
            
            let last_key = node.get_last_key(&miner);
            let parent_block_opt = node.get_last_accepted_anchored_block(&miner);
            let last_microblock_header = get_last_microblock_header(&node, &miner, parent_block_opt.as_ref());
            
            // next key
            node.add_key_register(&mut burn_block, &mut miner);

            let (stacks_block, microblocks, block_commit_op) = node.mine_stacks_block(&mut burn_node.burndb, &mut miner, &mut burn_block, &last_key, parent_block_opt.as_ref(), 1000, |mut builder, ref mut miner| {
                test_debug!("Produce anchored stacks block");

                let mut miner_chainstate = open_chainstate(false, 0x80000000, &full_test_name);
                let all_prev_mining_rewards = get_all_mining_rewards(&mut miner_chainstate, &builder.chain_tip, builder.chain_tip.block_height);

                let mut epoch = builder.epoch_begin(&mut miner_chainstate).unwrap();
                let (stacks_block, microblocks) = block_builder(&mut epoch, &mut builder, miner, i, last_microblock_header.as_ref());

                assert!(check_mining_reward(&mut epoch, miner, builder.chain_tip.block_height, &all_prev_mining_rewards));

                builder.epoch_finish(epoch);
                (stacks_block, microblocks)
            });

            // process burn chain
            fork.append_block(burn_block);
            let fork_snapshot = burn_node.mine_fork(&mut fork);

            // "discover" the stacks block and its microblocks
            preprocess_stacks_block_data(&mut node, &mut burn_node, &fork_snapshot, &stacks_block, &microblocks, &block_commit_op);

            // process all blocks
            test_debug!("Process Stacks block {} and {} microblocks", &stacks_block.block_hash(), microblocks.len());
            let tip_info_list = node.chainstate.process_blocks(&mut burn_node.burndb, 1).unwrap();

            let expect_success = check_oracle(&stacks_block, &microblocks);
            if expect_success {
                // processed _this_ block
                assert_eq!(tip_info_list.len(), 1);
                let (chain_tip_opt, poison_opt) = tip_info_list[0].clone();

                assert!(chain_tip_opt.is_some());
                assert!(poison_opt.is_none());

                let (chain_tip, _) = chain_tip_opt.unwrap();

                assert_eq!(chain_tip.anchored_header.block_hash(), stacks_block.block_hash());
                assert_eq!(chain_tip.burn_header_hash, fork_snapshot.burn_header_hash);

                // MARF trie exists for the block header's chain state, so we can make merkle proofs on it
                assert!(check_block_state_index_root(&mut node.chainstate, &fork_snapshot.burn_header_hash, &chain_tip.anchored_header));
            }

            let mut next_miner_trace = TestMinerTracePoint::new();
            next_miner_trace.add(miner.id, full_test_name.clone(), fork_snapshot, stacks_block, microblocks, block_commit_op);
            miner_trace.push(next_miner_trace);
        }

        TestMinerTrace::new(burn_node, vec![miner], miner_trace)
    }

    /// one miner begins a chain, and another miner joins it in the same fork at rounds/2.
    fn mine_stacks_blocks_1_fork_2_miners_1_burnchain<F>(test_name: &String, rounds: usize, mut miner_1_block_builder: F, mut miner_2_block_builder: F) -> TestMinerTrace 
    where
        F: FnMut(&mut ClarityTx, &mut StacksBlockBuilder, &mut TestMiner, usize, Option<&StacksMicroblockHeader>) -> (StacksBlock, Vec<StacksMicroblock>)
    {

        let full_test_name = format!("{}-1_fork_2_miners_1_burnchain", test_name);
        let mut node = TestStacksNode::new(false, 0x80000000, &full_test_name);
        let mut burn_node = TestBurnchainNode::new();
        let mut miner_factory = TestMinerFactory::new();
        let mut miner_1 = miner_factory.next_miner(&burn_node.burnchain, 1, 1, AddressHashMode::SerializeP2PKH); 
        let mut miner_2 = miner_factory.next_miner(&burn_node.burnchain, 1, 1, AddressHashMode::SerializeP2PKH); 

        let mut sortition_winners = vec![];

        let first_snapshot = BurnDB::get_first_block_snapshot(burn_node.burndb.conn()).unwrap();
        let mut fork = TestBurnchainFork::new(first_snapshot.block_height, &first_snapshot.burn_header_hash, &first_snapshot.index_root, 0);
        
        let mut first_burn_block = TestStacksNode::next_burn_block(&mut burn_node.burndb, &mut fork);

        // first, register a VRF key
        node.add_key_register(&mut first_burn_block, &mut miner_1);

        test_debug!("Mine {} initial transactions", first_burn_block.txs.len());

        fork.append_block(first_burn_block);
        burn_node.mine_fork(&mut fork);
        
        let mut miner_trace = vec![];

        // next, build up some stacks blocks
        for i in 0..rounds/2 {
            let mut burn_block = {
                let ic = burn_node.burndb.index_conn();
                fork.next_block(&ic)
            };
            
            let last_key = node.get_last_key(&miner_1);
            let parent_block_opt = node.get_last_anchored_block(&miner_1);
            let last_microblock_header_opt = get_last_microblock_header(&node, &miner_1, parent_block_opt.as_ref());

            // send next key (key for block i+1)
            node.add_key_register(&mut burn_block, &mut miner_1);
            node.add_key_register(&mut burn_block, &mut miner_2);

            let (stacks_block, microblocks, block_commit_op) = node.mine_stacks_block(&mut burn_node.burndb, &mut miner_1, &mut burn_block, &last_key, parent_block_opt.as_ref(), 1000, |mut builder, ref mut miner| {
                test_debug!("Produce anchored stacks block");

                let mut miner_chainstate = open_chainstate(false, 0x80000000, &full_test_name);
                let all_prev_mining_rewards = get_all_mining_rewards(&mut miner_chainstate, &builder.chain_tip, builder.chain_tip.block_height);

                let mut epoch = builder.epoch_begin(&mut miner_chainstate).unwrap();
                let (stacks_block, microblocks) = miner_1_block_builder(&mut epoch, &mut builder, miner, i, last_microblock_header_opt.as_ref());

                assert!(check_mining_reward(&mut epoch, miner, builder.chain_tip.block_height, &all_prev_mining_rewards));

                builder.epoch_finish(epoch);
                (stacks_block, microblocks)
            });

            // process burn chain
            fork.append_block(burn_block);
            let fork_snapshot = burn_node.mine_fork(&mut fork);

            // "discover" the stacks block and its microblocks
            preprocess_stacks_block_data(&mut node, &mut burn_node, &fork_snapshot, &stacks_block, &microblocks, &block_commit_op);

            // process all blocks
            test_debug!("Process Stacks block {} and {} microblocks", &stacks_block.block_hash(), microblocks.len());
            let tip_info_list = node.chainstate.process_blocks(&mut burn_node.burndb, 1).unwrap();

            // processed _this_ block
            assert_eq!(tip_info_list.len(), 1);
            let (chain_tip_opt, poison_opt) = tip_info_list[0].clone();

            assert!(chain_tip_opt.is_some());
            assert!(poison_opt.is_none());

            let (chain_tip, _) = chain_tip_opt.unwrap();

            assert_eq!(chain_tip.anchored_header.block_hash(), stacks_block.block_hash());
            assert_eq!(chain_tip.burn_header_hash, fork_snapshot.burn_header_hash);

            // MARF trie exists for the block header's chain state, so we can make merkle proofs on it
            assert!(check_block_state_index_root(&mut node.chainstate, &fork_snapshot.burn_header_hash, &chain_tip.anchored_header));

            sortition_winners.push(miner_1.origin_address().unwrap());

            let mut next_miner_trace = TestMinerTracePoint::new();
            next_miner_trace.add(miner_1.id, full_test_name.clone(), fork_snapshot, stacks_block, microblocks, block_commit_op);
            miner_trace.push(next_miner_trace);
        }

        // miner 2 begins mining
        for i in rounds/2..rounds {
            let mut burn_block = {
                let ic = burn_node.burndb.index_conn();
                fork.next_block(&ic)
            };
            
            let last_key_1 = node.get_last_key(&miner_1);
            let last_key_2 = node.get_last_key(&miner_2);

            let last_winning_snapshot = {
                let first_block_height = burn_node.burndb.first_block_height;
                let ic = burn_node.burndb.index_conn();
                let chain_tip = fork.get_tip(&ic);
                BurnDB::get_last_snapshot_with_sortition(&ic, first_block_height + (i as u64) + 1, &chain_tip.burn_header_hash).expect("FATAL: no prior snapshot with sortition")
            };

            let parent_block_opt = Some(node.get_anchored_block(&last_winning_snapshot.winning_stacks_block_hash).expect("FATAL: no prior block from last winning snapshot"));

            let last_microblock_header_opt = match get_last_microblock_header(&node, &miner_1, parent_block_opt.as_ref()) {
                Some(stream) => Some(stream),
                None => get_last_microblock_header(&node, &miner_2, parent_block_opt.as_ref())
            };

            // send next key (key for block i+1)
            node.add_key_register(&mut burn_block, &mut miner_1);
            node.add_key_register(&mut burn_block, &mut miner_2);
            
            let (stacks_block_1, microblocks_1, block_commit_op_1) = node.mine_stacks_block(&mut burn_node.burndb, &mut miner_1, &mut burn_block, &last_key_1, parent_block_opt.as_ref(), 1000, |mut builder, ref mut miner| {
                test_debug!("Produce anchored stacks block in stacks fork 1 via {}", miner.origin_address().unwrap().to_string());

                let mut miner_chainstate = open_chainstate(false, 0x80000000, &full_test_name);
                let all_prev_mining_rewards = get_all_mining_rewards(&mut miner_chainstate, &builder.chain_tip, builder.chain_tip.block_height);

                let mut epoch = builder.epoch_begin(&mut miner_chainstate).unwrap();
                let (stacks_block, microblocks) = miner_1_block_builder(&mut epoch, &mut builder, miner, i, last_microblock_header_opt.as_ref());

                assert!(check_mining_reward(&mut epoch, miner, builder.chain_tip.block_height, &all_prev_mining_rewards));

                builder.epoch_finish(epoch);
                (stacks_block, microblocks)
            });
            
            let (stacks_block_2, microblocks_2, block_commit_op_2) = node.mine_stacks_block(&mut burn_node.burndb, &mut miner_2, &mut burn_block, &last_key_2, parent_block_opt.as_ref(), 1000, |mut builder, ref mut miner| {
                test_debug!("Produce anchored stacks block in stacks fork 2 via {}", miner.origin_address().unwrap().to_string());

                let mut miner_chainstate = open_chainstate(false, 0x80000000, &full_test_name);
                let all_prev_mining_rewards = get_all_mining_rewards(&mut miner_chainstate, &builder.chain_tip, builder.chain_tip.block_height);

                let mut epoch = builder.epoch_begin(&mut miner_chainstate).unwrap();
                let (stacks_block, microblocks) = miner_2_block_builder(&mut epoch, &mut builder, miner, i, last_microblock_header_opt.as_ref());

                assert!(check_mining_reward(&mut epoch, miner, builder.chain_tip.block_height, &all_prev_mining_rewards));

                builder.epoch_finish(epoch);
                (stacks_block, microblocks)
            });

            // process burn chain
            fork.append_block(burn_block);
            let fork_snapshot = burn_node.mine_fork(&mut fork);

            // "discover" the stacks blocks
            let res_1 = preprocess_stacks_block_data(&mut node, &mut burn_node, &fork_snapshot, &stacks_block_1, &microblocks_1, &block_commit_op_1);
            let res_2 = preprocess_stacks_block_data(&mut node, &mut burn_node, &fork_snapshot, &stacks_block_2, &microblocks_2, &block_commit_op_2);

            // exactly one stacks block will have been queued up, since sortition picks only one.
            match (res_1, res_2) {
                (Some(res), None) => {},
                (None, Some(res)) => {},
                (_, _) => assert!(false)
            }

            // process all blocks
            test_debug!("Process Stacks block {}", &fork_snapshot.winning_stacks_block_hash);
            let tip_info_list = node.chainstate.process_blocks(&mut burn_node.burndb, 2).unwrap();

            // processed exactly one block, but got back two tip-infos
            assert_eq!(tip_info_list.len(), 1);
            let (chain_tip_opt, poison_opt) = tip_info_list[0].clone();

            assert!(chain_tip_opt.is_some());
            assert!(poison_opt.is_none());

            let (chain_tip, _) = chain_tip_opt.unwrap();

            // selected block is the sortition-winning block
            assert_eq!(chain_tip.anchored_header.block_hash(), fork_snapshot.winning_stacks_block_hash);
            assert_eq!(chain_tip.burn_header_hash, fork_snapshot.burn_header_hash);
            
            let mut next_miner_trace = TestMinerTracePoint::new();
            if fork_snapshot.winning_stacks_block_hash == stacks_block_1.block_hash() {
                test_debug!("\n\nMiner 1 ({}) won sortition\n", miner_1.origin_address().unwrap().to_string());

                // MARF trie exists for the block header's chain state, so we can make merkle proofs on it
                assert!(check_block_state_index_root(&mut node.chainstate, &fork_snapshot.burn_header_hash, &stacks_block_1.header));
                sortition_winners.push(miner_1.origin_address().unwrap());
            
                next_miner_trace.add(miner_1.id, full_test_name.clone(), fork_snapshot, stacks_block_1, microblocks_1, block_commit_op_1);
            }
            else {
                test_debug!("\n\nMiner 2 ({}) won sortition\n", miner_2.origin_address().unwrap().to_string());
                
                // MARF trie exists for the block header's chain state, so we can make merkle proofs on it
                assert!(check_block_state_index_root(&mut node.chainstate, &fork_snapshot.burn_header_hash, &stacks_block_2.header));
                sortition_winners.push(miner_2.origin_address().unwrap());
            
                next_miner_trace.add(miner_2.id, full_test_name.clone(), fork_snapshot, stacks_block_2, microblocks_2, block_commit_op_2);
            }

            miner_trace.push(next_miner_trace);
        }

        TestMinerTrace::new(burn_node, vec![miner_1, miner_2], miner_trace)
    }
    
    /// two miners begin working on the same stacks chain, and then the stacks chain forks
    /// (resulting in two chainstates).  The burnchain is unaffected.  One miner continues on one
    /// chainstate, and the other continues on the other chainstate.  Fork happens on rounds/2
    fn mine_stacks_blocks_2_forks_2_miners_1_burnchain<F>(test_name: &String, rounds: usize, miner_1_block_builder: F, miner_2_block_builder: F) -> TestMinerTrace 
    where
        F: FnMut(&mut ClarityTx, &mut StacksBlockBuilder, &mut TestMiner, usize, Option<&StacksMicroblockHeader>) -> (StacksBlock, Vec<StacksMicroblock>)
    {
        mine_stacks_blocks_2_forks_at_height_2_miners_1_burnchain(test_name, rounds, rounds/2, miner_1_block_builder, miner_2_block_builder)
    }

    /// two miners begin working on the same stacks chain, and then the stacks chain forks
    /// (resulting in two chainstates).  The burnchain is unaffected.  One miner continues on one
    /// chainstate, and the other continues on the other chainstate.  Fork happens on fork_height
    fn mine_stacks_blocks_2_forks_at_height_2_miners_1_burnchain<F>(test_name: &String, rounds: usize, fork_height: usize, mut miner_1_block_builder: F, mut miner_2_block_builder: F) -> TestMinerTrace 
    where
        F: FnMut(&mut ClarityTx, &mut StacksBlockBuilder, &mut TestMiner, usize, Option<&StacksMicroblockHeader>) -> (StacksBlock, Vec<StacksMicroblock>)
    {

        let full_test_name = format!("{}-2_forks_2_miners_1_burnchain", test_name);
        let mut node = TestStacksNode::new(false, 0x80000000, &full_test_name);
        let mut burn_node = TestBurnchainNode::new();
        let mut miner_factory = TestMinerFactory::new();
        let mut miner_1 = miner_factory.next_miner(&burn_node.burnchain, 1, 1, AddressHashMode::SerializeP2PKH); 
        let mut miner_2 = miner_factory.next_miner(&burn_node.burnchain, 1, 1, AddressHashMode::SerializeP2PKH); 

        let mut sortition_winners = vec![];

        let first_snapshot = BurnDB::get_first_block_snapshot(burn_node.burndb.conn()).unwrap();
        let mut fork = TestBurnchainFork::new(first_snapshot.block_height, &first_snapshot.burn_header_hash, &first_snapshot.index_root, 0);
        
        let mut first_burn_block = TestStacksNode::next_burn_block(&mut burn_node.burndb, &mut fork);

        // first, register a VRF key
        node.add_key_register(&mut first_burn_block, &mut miner_1);
        node.add_key_register(&mut first_burn_block, &mut miner_2);

        test_debug!("Mine {} initial transactions", first_burn_block.txs.len());

        fork.append_block(first_burn_block);
        burn_node.mine_fork(&mut fork);
        
        let mut miner_trace = vec![];
        
        // miner 1 and 2 cooperate to build a shared fork
        for i in 0..fork_height {
            let mut burn_block = {
                let ic = burn_node.burndb.index_conn();
                fork.next_block(&ic)
            };
            
            let last_key_1 = node.get_last_key(&miner_1);
            let last_key_2 = node.get_last_key(&miner_2);

            let last_winning_snapshot = {
                let first_block_height = burn_node.burndb.first_block_height;
                let ic = burn_node.burndb.index_conn();
                let chain_tip = fork.get_tip(&ic);
                BurnDB::get_last_snapshot_with_sortition(&ic, first_block_height + (i as u64) + 1, &chain_tip.burn_header_hash).expect("FATAL: no prior snapshot with sortition")
            };

            let (parent_block_opt, last_microblock_header_opt) = 
                if last_winning_snapshot.num_sortitions == 0 {
                    // this is the first block
                    (None, None)
                }
                else {
                    // this is a subsequent block
                    let parent_block_opt = Some(node.get_anchored_block(&last_winning_snapshot.winning_stacks_block_hash).expect("FATAL: no prior block from last winning snapshot"));
                    let last_microblock_header_opt = match get_last_microblock_header(&node, &miner_1, parent_block_opt.as_ref()) {
                        Some(stream) => Some(stream),
                        None => get_last_microblock_header(&node, &miner_2, parent_block_opt.as_ref())
                    };
                    (parent_block_opt, last_microblock_header_opt)
                };

            // send next key (key for block i+1)
            node.add_key_register(&mut burn_block, &mut miner_1);
            node.add_key_register(&mut burn_block, &mut miner_2);
            
            let (stacks_block_1, microblocks_1, block_commit_op_1) = node.mine_stacks_block(&mut burn_node.burndb, &mut miner_1, &mut burn_block, &last_key_1, parent_block_opt.as_ref(), 1000, |mut builder, ref mut miner| {
                test_debug!("Produce anchored stacks block in stacks fork 1 via {}", miner.origin_address().unwrap().to_string());

                let mut miner_chainstate = open_chainstate(false, 0x80000000, &full_test_name);
                let all_prev_mining_rewards = get_all_mining_rewards(&mut miner_chainstate, &builder.chain_tip, builder.chain_tip.block_height);

                let mut epoch = builder.epoch_begin(&mut miner_chainstate).unwrap();
                let (stacks_block, microblocks) = miner_1_block_builder(&mut epoch, &mut builder, miner, i, last_microblock_header_opt.as_ref());
                
                assert!(check_mining_reward(&mut epoch, miner, builder.chain_tip.block_height, &all_prev_mining_rewards));

                builder.epoch_finish(epoch);
                (stacks_block, microblocks)
            });
            
            let (stacks_block_2, microblocks_2, block_commit_op_2) = node.mine_stacks_block(&mut burn_node.burndb, &mut miner_2, &mut burn_block, &last_key_2, parent_block_opt.as_ref(), 1000, |mut builder, ref mut miner| {
                test_debug!("Produce anchored stacks block in stacks fork 2 via {}", miner.origin_address().unwrap().to_string());

                let mut miner_chainstate = open_chainstate(false, 0x80000000, &full_test_name);
                let all_prev_mining_rewards = get_all_mining_rewards(&mut miner_chainstate, &builder.chain_tip, builder.chain_tip.block_height);

                let mut epoch = builder.epoch_begin(&mut miner_chainstate).unwrap();
                let (stacks_block, microblocks) = miner_2_block_builder(&mut epoch, &mut builder, miner, i, last_microblock_header_opt.as_ref());

                assert!(check_mining_reward(&mut epoch, miner, builder.chain_tip.block_height, &all_prev_mining_rewards));

                builder.epoch_finish(epoch);
                (stacks_block, microblocks)
            });

            // process burn chain
            fork.append_block(burn_block);
            let fork_snapshot = burn_node.mine_fork(&mut fork);

            // "discover" the stacks block and its microblocks
            preprocess_stacks_block_data(&mut node, &mut burn_node, &fork_snapshot, &stacks_block_1, &microblocks_1, &block_commit_op_1);
            preprocess_stacks_block_data(&mut node, &mut burn_node, &fork_snapshot, &stacks_block_2, &microblocks_2, &block_commit_op_2);

            // process all blocks
            test_debug!("Process Stacks block {} and {} microblocks", &stacks_block_1.block_hash(), microblocks_1.len());
            test_debug!("Process Stacks block {} and {} microblocks", &stacks_block_2.block_hash(), microblocks_2.len());
            let tip_info_list = node.chainstate.process_blocks(&mut burn_node.burndb, 2).unwrap();

            // processed _one_ block
            assert_eq!(tip_info_list.len(), 1);
            let (chain_tip_opt, poison_opt) = tip_info_list[0].clone();

            assert!(chain_tip_opt.is_some());
            assert!(poison_opt.is_none());

            let chain_tip = chain_tip_opt.unwrap();

            let mut next_miner_trace = TestMinerTracePoint::new();
            if fork_snapshot.winning_stacks_block_hash == stacks_block_1.block_hash() {
                test_debug!("\n\nMiner 1 ({}) won sortition\n", miner_1.origin_address().unwrap().to_string());

                // MARF trie exists for the block header's chain state, so we can make merkle proofs on it
                assert!(check_block_state_index_root(&mut node.chainstate, &fork_snapshot.burn_header_hash, &stacks_block_1.header));
                sortition_winners.push(miner_1.origin_address().unwrap());
            }
            else {
                test_debug!("\n\nMiner 2 ({}) won sortition\n", miner_2.origin_address().unwrap().to_string());
                
                // MARF trie exists for the block header's chain state, so we can make merkle proofs on it
                assert!(check_block_state_index_root(&mut node.chainstate, &fork_snapshot.burn_header_hash, &stacks_block_2.header));
                sortition_winners.push(miner_2.origin_address().unwrap());
            }

            // add both blocks to the miner trace, because in this test runner, there will be _two_
            // nodes that process _all_ blocks
            next_miner_trace.add(miner_1.id, full_test_name.clone(), fork_snapshot.clone(), stacks_block_1.clone(), microblocks_1.clone(), block_commit_op_1.clone());
            next_miner_trace.add(miner_2.id, full_test_name.clone(), fork_snapshot.clone(), stacks_block_2.clone(), microblocks_2.clone(), block_commit_op_2.clone());
            miner_trace.push(next_miner_trace);
        }

        test_debug!("\n\nMiner 1 and Miner 2 now separate\n\n");

        let mut sortition_winners_1 = sortition_winners.clone();
        let mut sortition_winners_2 = sortition_winners.clone();
        let snapshot_at_fork = {
            let ic = burn_node.burndb.index_conn();
            let tip = fork.get_tip(&ic);
            tip
        };
        
        assert_eq!(snapshot_at_fork.num_sortitions, fork_height as u64);
  
        // give miner 2 its own chain state directory
        let full_test_name_2 = format!("{}.2", &full_test_name);
        let mut node_2 = node.fork(&full_test_name_2);

        // miner 1 begins working on its own fork.
        // miner 2 begins working on its own fork.
        for i in fork_height..rounds {
            let mut burn_block = {
                let ic = burn_node.burndb.index_conn();
                fork.next_block(&ic)
            };
            
            let last_key_1 = node.get_last_key(&miner_1);
            let last_key_2 = node_2.get_last_key(&miner_2);

            let mut last_winning_snapshot_1 = {
                let ic = burn_node.burndb.index_conn();
                let tip = fork.get_tip(&ic);
                match TestStacksNode::get_last_winning_snapshot(&ic, &tip, &miner_1) {
                    Some(sn) => sn,
                    None => BurnDB::get_first_block_snapshot(&ic).unwrap()
                }
            };

            let mut last_winning_snapshot_2 = {
                let ic = burn_node.burndb.index_conn();
                let tip = fork.get_tip(&ic);
                match TestStacksNode::get_last_winning_snapshot(&ic, &tip, &miner_2) {
                    Some(sn) => sn,
                    None => BurnDB::get_first_block_snapshot(&ic).unwrap()
                }
            };

            // build off of the point where the fork occurred, regardless of who won that sortition
            if last_winning_snapshot_1.num_sortitions < snapshot_at_fork.num_sortitions {
                last_winning_snapshot_1 = snapshot_at_fork.clone();
            }
            if last_winning_snapshot_2.num_sortitions < snapshot_at_fork.num_sortitions {
                last_winning_snapshot_2 = snapshot_at_fork.clone();
            }
            
            let parent_block_opt_1 = node.get_anchored_block(&last_winning_snapshot_1.winning_stacks_block_hash);
            let parent_block_opt_2 = node_2.get_anchored_block(&last_winning_snapshot_2.winning_stacks_block_hash);

            let last_microblock_header_opt_1 = get_last_microblock_header(&node, &miner_1, parent_block_opt_1.as_ref());
            let last_microblock_header_opt_2 = get_last_microblock_header(&node_2, &miner_2, parent_block_opt_2.as_ref());

            // send next key (key for block i+1)
            node.add_key_register(&mut burn_block, &mut miner_1);
            node_2.add_key_register(&mut burn_block, &mut miner_2);
            
            let (stacks_block_1, microblocks_1, block_commit_op_1) = node.mine_stacks_block(&mut burn_node.burndb, &mut miner_1, &mut burn_block, &last_key_1, parent_block_opt_1.as_ref(), 1000, |mut builder, ref mut miner| {
                test_debug!("Miner {}: Produce anchored stacks block in stacks fork 1 via {}", miner.id, miner.origin_address().unwrap().to_string());

                let mut miner_chainstate = open_chainstate(false, 0x80000000, &full_test_name);
                let all_prev_mining_rewards = get_all_mining_rewards(&mut miner_chainstate, &builder.chain_tip, builder.chain_tip.block_height);

                let mut epoch = builder.epoch_begin(&mut miner_chainstate).unwrap();
                let (stacks_block, microblocks) = miner_1_block_builder(&mut epoch, &mut builder, miner, i, last_microblock_header_opt_1.as_ref());

                assert!(check_mining_reward(&mut epoch, miner, builder.chain_tip.block_height, &all_prev_mining_rewards));

                builder.epoch_finish(epoch);
                (stacks_block, microblocks)
            });
            
            let (stacks_block_2, microblocks_2, block_commit_op_2) = node_2.mine_stacks_block(&mut burn_node.burndb, &mut miner_2, &mut burn_block, &last_key_2, parent_block_opt_2.as_ref(), 1000, |mut builder, ref mut miner| {
                test_debug!("Miner {}: Produce anchored stacks block in stacks fork 2 via {}", miner.id, miner.origin_address().unwrap().to_string());

                let mut miner_chainstate = open_chainstate(false, 0x80000000, &full_test_name_2);
                let all_prev_mining_rewards = get_all_mining_rewards(&mut miner_chainstate, &builder.chain_tip, builder.chain_tip.block_height);

                let mut epoch = builder.epoch_begin(&mut miner_chainstate).unwrap();
                let (stacks_block, microblocks) = miner_2_block_builder(&mut epoch, &mut builder, miner, i, last_microblock_header_opt_2.as_ref());

                assert!(check_mining_reward(&mut epoch, miner, builder.chain_tip.block_height, &all_prev_mining_rewards));

                builder.epoch_finish(epoch);
                (stacks_block, microblocks)
            });

            // process burn chain
            fork.append_block(burn_block);
            let fork_snapshot = burn_node.mine_fork(&mut fork);

            // "discover" the stacks blocks
            let res_1 = preprocess_stacks_block_data(&mut node, &mut burn_node, &fork_snapshot, &stacks_block_1, &microblocks_1, &block_commit_op_1);
            let res_2 = preprocess_stacks_block_data(&mut node_2, &mut burn_node, &fork_snapshot, &stacks_block_2, &microblocks_2, &block_commit_op_2);

            // exactly one stacks block will have been queued up, since sortition picks only one.
            match (res_1, res_2) {
                (Some(res), None) => assert!(res),
                (None, Some(res)) => assert!(res),
                (_, _) => assert!(false)
            }

            // process all blocks
            test_debug!("Process Stacks block {}", &fork_snapshot.winning_stacks_block_hash);
            let mut tip_info_list = node.chainstate.process_blocks(&mut burn_node.burndb, 2).unwrap();
            let mut tip_info_list_2 = node_2.chainstate.process_blocks(&mut burn_node.burndb, 2).unwrap();

            tip_info_list.append(&mut tip_info_list_2);

            // processed exactly one block, but got back two tip-infos
            assert_eq!(tip_info_list.len(), 1);
            let (chain_tip_opt, poison_opt) = tip_info_list[0].clone();

            assert!(chain_tip_opt.is_some());
            assert!(poison_opt.is_none());

            let (chain_tip, _) = chain_tip_opt.unwrap();

            // selected block is the sortition-winning block
            assert_eq!(chain_tip.anchored_header.block_hash(), fork_snapshot.winning_stacks_block_hash);
            assert_eq!(chain_tip.burn_header_hash, fork_snapshot.burn_header_hash);
            
            let mut next_miner_trace = TestMinerTracePoint::new();
            if fork_snapshot.winning_stacks_block_hash == stacks_block_1.block_hash() {
                test_debug!("\n\nMiner 1 ({}) won sortition\n", miner_1.origin_address().unwrap().to_string());

                // MARF trie exists for the block header's chain state, so we can make merkle proofs on it
                assert!(check_block_state_index_root(&mut node.chainstate, &fork_snapshot.burn_header_hash, &stacks_block_1.header));
                sortition_winners_1.push(miner_1.origin_address().unwrap());
            }
            else {
                test_debug!("\n\nMiner 2 ({}) won sortition\n", miner_2.origin_address().unwrap().to_string());
                
                // MARF trie exists for the block header's chain state, so we can make merkle proofs on it
                assert!(check_block_state_index_root(&mut node_2.chainstate, &fork_snapshot.burn_header_hash, &stacks_block_2.header));
                sortition_winners_2.push(miner_2.origin_address().unwrap());
            }
           
            // each miner produced a block; just one of them got accepted
            next_miner_trace.add(miner_1.id, full_test_name.clone(), fork_snapshot.clone(), stacks_block_1.clone(), microblocks_1.clone(), block_commit_op_1.clone());
            next_miner_trace.add(miner_2.id, full_test_name_2.clone(), fork_snapshot.clone(), stacks_block_2.clone(), microblocks_2.clone(), block_commit_op_2.clone());
            miner_trace.push(next_miner_trace);

            // keep chainstates in sync with one another -- each node discovers each other nodes'
            // block data.
            preprocess_stacks_block_data(&mut node, &mut burn_node, &fork_snapshot, &stacks_block_2, &microblocks_2, &block_commit_op_2);
            preprocess_stacks_block_data(&mut node_2, &mut burn_node, &fork_snapshot, &stacks_block_1, &microblocks_1, &block_commit_op_1);
            let _ = node.chainstate.process_blocks(&mut burn_node.burndb, 2).unwrap();
            let _ = node_2.chainstate.process_blocks(&mut burn_node.burndb, 2).unwrap();
        }
        
        TestMinerTrace::new(burn_node, vec![miner_1, miner_2], miner_trace)
    }
    
    /// two miners work on the same fork, and the burnchain splits them.
    /// the split happens at rounds/2
    fn mine_stacks_blocks_1_fork_2_miners_2_burnchains<F>(test_name: &String, rounds: usize, mut miner_1_block_builder: F, mut miner_2_block_builder: F) -> TestMinerTrace 
    where
        F: FnMut(&mut ClarityTx, &mut StacksBlockBuilder, &mut TestMiner, usize, Option<&StacksMicroblockHeader>) -> (StacksBlock, Vec<StacksMicroblock>)
    {
        let full_test_name = format!("{}-1_fork_2_miners_2_burnchain", test_name);
        let mut burn_node = TestBurnchainNode::new();
        let mut node = TestStacksNode::new(false, 0x80000000, &full_test_name);
        let mut miner_factory = TestMinerFactory::new();
        let mut miner_1 = miner_factory.next_miner(&burn_node.burnchain, 1, 1, AddressHashMode::SerializeP2PKH); 
        let mut miner_2 = miner_factory.next_miner(&burn_node.burnchain, 1, 1, AddressHashMode::SerializeP2PKH); 

        let first_snapshot = BurnDB::get_first_block_snapshot(burn_node.burndb.conn()).unwrap();
        let mut fork_1 = TestBurnchainFork::new(first_snapshot.block_height, &first_snapshot.burn_header_hash, &first_snapshot.index_root, 0);
        
        let mut first_burn_block = TestStacksNode::next_burn_block(&mut burn_node.burndb, &mut fork_1);

        // first, register a VRF key
        node.add_key_register(&mut first_burn_block, &mut miner_1);
        node.add_key_register(&mut first_burn_block, &mut miner_2);

        test_debug!("Mine {} initial transactions", first_burn_block.txs.len());

        fork_1.append_block(first_burn_block);
        burn_node.mine_fork(&mut fork_1);
        
        let mut miner_trace = vec![];

        // next, build up some stacks blocks, cooperatively
        for i in 0..rounds/2 {
            let mut burn_block = {
                let ic = burn_node.burndb.index_conn();
                fork_1.next_block(&ic)
            };
            
            let last_key_1 = node.get_last_key(&miner_1);
            let last_key_2 = node.get_last_key(&miner_2);

            let last_winning_snapshot = {
                let first_block_height = burn_node.burndb.first_block_height;
                let ic = burn_node.burndb.index_conn();
                let chain_tip = fork_1.get_tip(&ic);
                BurnDB::get_last_snapshot_with_sortition(&ic, first_block_height + (i as u64) + 1, &chain_tip.burn_header_hash).expect("FATAL: no prior snapshot with sortition")
            };

            let (parent_block_opt, last_microblock_header_opt) = 
                if last_winning_snapshot.num_sortitions == 0 {
                    // this is the first block
                    (None, None)
                }
                else {
                    // this is a subsequent block
                    let parent_block_opt = Some(node.get_anchored_block(&last_winning_snapshot.winning_stacks_block_hash).expect("FATAL: no prior block from last winning snapshot"));
                    let last_microblock_header_opt = match get_last_microblock_header(&node, &miner_1, parent_block_opt.as_ref()) {
                        Some(stream) => Some(stream),
                        None => get_last_microblock_header(&node, &miner_2, parent_block_opt.as_ref())
                    };
                    (parent_block_opt, last_microblock_header_opt)
                };

            // send next key (key for block i+1)
            node.add_key_register(&mut burn_block, &mut miner_1);
            node.add_key_register(&mut burn_block, &mut miner_2);

            let (stacks_block_1, microblocks_1, block_commit_op_1) = node.mine_stacks_block(&mut burn_node.burndb, &mut miner_1, &mut burn_block, &last_key_1, parent_block_opt.as_ref(), 1000, |mut builder, ref mut miner| {
                test_debug!("Produce anchored stacks block from miner 1");

                let mut miner_chainstate = open_chainstate(false, 0x80000000, &full_test_name);
                let all_prev_mining_rewards = get_all_mining_rewards(&mut miner_chainstate, &builder.chain_tip, builder.chain_tip.block_height);

                let mut epoch = builder.epoch_begin(&mut miner_chainstate).unwrap();
                let (stacks_block, microblocks) = miner_1_block_builder(&mut epoch, &mut builder, miner, i, last_microblock_header_opt.as_ref());

                assert!(check_mining_reward(&mut epoch, miner, builder.chain_tip.block_height, &all_prev_mining_rewards));

                builder.epoch_finish(epoch);
                (stacks_block, microblocks)
            });
            
            let (stacks_block_2, microblocks_2, block_commit_op_2) = node.mine_stacks_block(&mut burn_node.burndb, &mut miner_2, &mut burn_block, &last_key_2, parent_block_opt.as_ref(), 1000, |mut builder, ref mut miner| {
                test_debug!("Produce anchored stacks block from miner 2");

                let mut miner_chainstate = open_chainstate(false, 0x80000000, &full_test_name);
                let all_prev_mining_rewards = get_all_mining_rewards(&mut miner_chainstate, &builder.chain_tip, builder.chain_tip.block_height);

                let mut epoch = builder.epoch_begin(&mut miner_chainstate).unwrap();
                let (stacks_block, microblocks) = miner_2_block_builder(&mut epoch, &mut builder, miner, i, last_microblock_header_opt.as_ref());

                assert!(check_mining_reward(&mut epoch, miner, builder.chain_tip.block_height, &all_prev_mining_rewards));

                builder.epoch_finish(epoch);
                (stacks_block, microblocks)
            });

            // process burn chain
            fork_1.append_block(burn_block);
            let fork_snapshot = burn_node.mine_fork(&mut fork_1);

            // "discover" the stacks block
            preprocess_stacks_block_data(&mut node, &mut burn_node, &fork_snapshot, &stacks_block_1, &microblocks_1, &block_commit_op_1);
            preprocess_stacks_block_data(&mut node, &mut burn_node, &fork_snapshot, &stacks_block_2, &microblocks_2, &block_commit_op_2);

            // process all blocks
            test_debug!("Process Stacks block {} and {} microblocks", &stacks_block_1.block_hash(), microblocks_1.len());
            test_debug!("Process Stacks block {} and {} microblocks", &stacks_block_2.block_hash(), microblocks_2.len());
            let tip_info_list = node.chainstate.process_blocks(&mut burn_node.burndb, 2).unwrap();

            // processed _one_ block
            assert_eq!(tip_info_list.len(), 1);
            let (chain_tip_opt, poison_opt) = tip_info_list[0].clone();

            assert!(chain_tip_opt.is_some());
            assert!(poison_opt.is_none());

            let (chain_tip, _) = chain_tip_opt.unwrap();

            // selected block is the sortition-winning block
            assert_eq!(chain_tip.anchored_header.block_hash(), fork_snapshot.winning_stacks_block_hash);
            assert_eq!(chain_tip.burn_header_hash, fork_snapshot.burn_header_hash);
            
            let mut next_miner_trace = TestMinerTracePoint::new();
            if fork_snapshot.winning_stacks_block_hash == stacks_block_1.block_hash() {
                test_debug!("\n\nMiner 1 ({}) won sortition\n", miner_1.origin_address().unwrap().to_string());

                // MARF trie exists for the block header's chain state, so we can make merkle proofs on it
                assert!(check_block_state_index_root(&mut node.chainstate, &fork_snapshot.burn_header_hash, &stacks_block_1.header));
                next_miner_trace.add(miner_1.id, full_test_name.clone(), fork_snapshot, stacks_block_1, microblocks_1, block_commit_op_1);
            }
            else {
                test_debug!("\n\nMiner 2 ({}) won sortition\n", miner_2.origin_address().unwrap().to_string());
                
                // MARF trie exists for the block header's chain state, so we can make merkle proofs on it
                assert!(check_block_state_index_root(&mut node.chainstate, &fork_snapshot.burn_header_hash, &stacks_block_2.header));
                next_miner_trace.add(miner_2.id, full_test_name.clone(), fork_snapshot, stacks_block_2, microblocks_2, block_commit_op_2);
            }
            miner_trace.push(next_miner_trace);
        }

        let mut fork_2 = fork_1.fork();

        test_debug!("\n\n\nbegin burnchain fork\n\n");

        // next, build up some stacks blocks on two separate burnchain forks.
        // send the same leader key register transactions to both forks.
        for i in rounds/2..rounds {
            let mut burn_block_1 = {
                let ic = burn_node.burndb.index_conn();
                fork_1.next_block(&ic)
            };
            let mut burn_block_2 = {
                let ic = burn_node.burndb.index_conn();
                fork_2.next_block(&ic)
            };
            
            let last_key_1 = node.get_last_key(&miner_1);
            let last_key_2 = node.get_last_key(&miner_2);

            let block_1_snapshot = {
                let first_block_height = burn_node.burndb.first_block_height;
                let ic = burn_node.burndb.index_conn();
                let chain_tip = fork_1.get_tip(&ic);
                BurnDB::get_last_snapshot_with_sortition(&ic, first_block_height + (i as u64) + 1, &chain_tip.burn_header_hash).expect("FATAL: no prior snapshot with sortition")
            };

            let block_2_snapshot = {
                let first_block_height = burn_node.burndb.first_block_height;
                let ic = burn_node.burndb.index_conn();
                let chain_tip = fork_2.get_tip(&ic);
                BurnDB::get_last_snapshot_with_sortition(&ic, first_block_height + (i as u64) + 1, &chain_tip.burn_header_hash).expect("FATAL: no prior snapshot with sortition")
            };

            let parent_block_opt_1 = node.get_anchored_block(&block_1_snapshot.winning_stacks_block_hash);
            let parent_block_opt_2 = node.get_anchored_block(&block_2_snapshot.winning_stacks_block_hash);

            // send next key (key for block i+1)
            node.add_key_register(&mut burn_block_1, &mut miner_1);
            node.add_key_register(&mut burn_block_2, &mut miner_2);

            let last_microblock_header_opt_1 = get_last_microblock_header(&node, &miner_1, parent_block_opt_1.as_ref());
            let last_microblock_header_opt_2 = get_last_microblock_header(&node, &miner_2, parent_block_opt_2.as_ref());

            let (stacks_block_1, microblocks_1, block_commit_op_1) = node.mine_stacks_block(&mut burn_node.burndb, &mut miner_1, &mut burn_block_1, &last_key_1, parent_block_opt_1.as_ref(), 1000, |mut builder, ref mut miner| {
                test_debug!("Produce anchored stacks block in stacks fork 1 via {}", miner.origin_address().unwrap().to_string());

                let mut miner_chainstate = open_chainstate(false, 0x80000000, &full_test_name);
                let all_prev_mining_rewards = get_all_mining_rewards(&mut miner_chainstate, &builder.chain_tip, builder.chain_tip.block_height);

                let mut epoch = builder.epoch_begin(&mut miner_chainstate).unwrap();
                let (stacks_block, microblocks) = miner_1_block_builder(&mut epoch, &mut builder, miner, i, last_microblock_header_opt_1.as_ref());
                
                assert!(check_mining_reward(&mut epoch, miner, builder.chain_tip.block_height, &all_prev_mining_rewards));

                builder.epoch_finish(epoch);
                (stacks_block, microblocks)
            });
            
            let (stacks_block_2, microblocks_2, block_commit_op_2) = node.mine_stacks_block(&mut burn_node.burndb, &mut miner_2, &mut burn_block_2, &last_key_2, parent_block_opt_2.as_ref(), 1000, |mut builder, ref mut miner| {
                test_debug!("Produce anchored stacks block in stacks fork 2 via {}", miner.origin_address().unwrap().to_string());

                let mut miner_chainstate = open_chainstate(false, 0x80000000, &full_test_name);
                let all_prev_mining_rewards = get_all_mining_rewards(&mut miner_chainstate, &builder.chain_tip, builder.chain_tip.block_height);

                let mut epoch = builder.epoch_begin(&mut miner_chainstate).unwrap();
                let (stacks_block, microblocks) = miner_2_block_builder(&mut epoch, &mut builder, miner, i, last_microblock_header_opt_2.as_ref());
                
                assert!(check_mining_reward(&mut epoch, miner, builder.chain_tip.block_height, &all_prev_mining_rewards));

                builder.epoch_finish(epoch);
                (stacks_block, microblocks)
            });

            // process burn chain
            fork_1.append_block(burn_block_1);
            fork_2.append_block(burn_block_2);
            let fork_snapshot_1 = burn_node.mine_fork(&mut fork_1);
            let fork_snapshot_2 = burn_node.mine_fork(&mut fork_2);
            
            assert!(fork_snapshot_1.burn_header_hash != fork_snapshot_2.burn_header_hash);
            assert!(fork_snapshot_1.consensus_hash != fork_snapshot_2.consensus_hash);

            // "discover" the stacks block
            test_debug!("preprocess fork 1 {}", stacks_block_1.block_hash());
            preprocess_stacks_block_data(&mut node, &mut burn_node, &fork_snapshot_1, &stacks_block_1, &microblocks_1, &block_commit_op_1);
            
            test_debug!("preprocess fork 2 {}", stacks_block_1.block_hash());
            preprocess_stacks_block_data(&mut node, &mut burn_node, &fork_snapshot_2, &stacks_block_2, &microblocks_2, &block_commit_op_2);

            // process all blocks
            test_debug!("Process all Stacks blocks: {}, {}", &stacks_block_1.block_hash(), &stacks_block_2.block_hash());
            let tip_info_list = node.chainstate.process_blocks(&mut burn_node.burndb, 2).unwrap();

            // processed all stacks blocks -- one on each burn chain fork
            assert_eq!(tip_info_list.len(), 2);

            for (ref chain_tip_opt, ref poison_opt) in tip_info_list.iter() {
                assert!(chain_tip_opt.is_some());
                assert!(poison_opt.is_none());
            }

            // fork 1?
            let mut found_fork_1 = false;
            for (ref chain_tip_opt, ref poison_opt) in tip_info_list.iter() {
                let (chain_tip, _) = chain_tip_opt.clone().unwrap();
                if chain_tip.burn_header_hash == fork_snapshot_1.burn_header_hash {
                    found_fork_1 = true;
                    assert_eq!(chain_tip.anchored_header.block_hash(), stacks_block_1.block_hash());
            
                    // MARF trie exists for the block header's chain state, so we can make merkle proofs on it
                    assert!(check_block_state_index_root(&mut node.chainstate, &fork_snapshot_1.burn_header_hash, &chain_tip.anchored_header));
                }
            }

            assert!(found_fork_1);

            let mut found_fork_2 = false;
            for (ref chain_tip_opt, ref poison_opt) in tip_info_list.iter() {
                let (chain_tip, _) = chain_tip_opt.clone().unwrap();
                if chain_tip.burn_header_hash == fork_snapshot_2.burn_header_hash {
                    found_fork_2 = true;
                    assert_eq!(chain_tip.anchored_header.block_hash(), stacks_block_2.block_hash());
                    
                    // MARF trie exists for the block header's chain state, so we can make merkle proofs on it
                    assert!(check_block_state_index_root(&mut node.chainstate, &fork_snapshot_2.burn_header_hash, &chain_tip.anchored_header));
                }
            }

            assert!(found_fork_2);
            
            let mut next_miner_trace = TestMinerTracePoint::new();
            next_miner_trace.add(miner_1.id, full_test_name.clone(), fork_snapshot_1, stacks_block_1, microblocks_1, block_commit_op_1);
            next_miner_trace.add(miner_2.id, full_test_name.clone(), fork_snapshot_2, stacks_block_2, microblocks_2, block_commit_op_2);
            miner_trace.push(next_miner_trace);
        }
        
        TestMinerTrace::new(burn_node, vec![miner_1, miner_2], miner_trace)
    }


    /// two miners begin working on separate forks, and the burnchain splits out under them,
    /// putting each one on a different fork.
    /// split happens at rounds/2
    fn mine_stacks_blocks_2_forks_2_miners_2_burnchains<F>(test_name: &String, rounds: usize, mut miner_1_block_builder: F, mut miner_2_block_builder: F) -> TestMinerTrace 
    where
        F: FnMut(&mut ClarityTx, &mut StacksBlockBuilder, &mut TestMiner, usize, Option<&StacksMicroblockHeader>) -> (StacksBlock, Vec<StacksMicroblock>)
    {
        let full_test_name = format!("{}-2_forks_2_miner_2_burnchains", test_name);
        let mut burn_node = TestBurnchainNode::new();
        let mut node = TestStacksNode::new(false, 0x80000000, &full_test_name);
        let mut miner_factory = TestMinerFactory::new();
        let mut miner_1 = miner_factory.next_miner(&burn_node.burnchain, 1, 1, AddressHashMode::SerializeP2PKH); 
        let mut miner_2 = miner_factory.next_miner(&burn_node.burnchain, 1, 1, AddressHashMode::SerializeP2PKH); 

        let first_snapshot = BurnDB::get_first_block_snapshot(burn_node.burndb.conn()).unwrap();
        let mut fork_1 = TestBurnchainFork::new(first_snapshot.block_height, &first_snapshot.burn_header_hash, &first_snapshot.index_root, 0);
        
        let mut first_burn_block = TestStacksNode::next_burn_block(&mut burn_node.burndb, &mut fork_1);

        // first, register a VRF key
        node.add_key_register(&mut first_burn_block, &mut miner_1);
        node.add_key_register(&mut first_burn_block, &mut miner_2);

        test_debug!("Mine {} initial transactions", first_burn_block.txs.len());

        fork_1.append_block(first_burn_block);
        burn_node.mine_fork(&mut fork_1);
        
        let mut miner_trace = vec![];

        // next, build up some stacks blocks. miners cooperate
        for i in 0..rounds/2 {
            let mut burn_block = {
                let ic = burn_node.burndb.index_conn();
                fork_1.next_block(&ic)
            };
            
            let last_key_1 = node.get_last_key(&miner_1);
            let last_key_2 = node.get_last_key(&miner_2);

            let (block_1_snapshot_opt, block_2_snapshot_opt) = {
                let ic = burn_node.burndb.index_conn();
                let chain_tip = fork_1.get_tip(&ic);
                let block_1_snapshot_opt = TestStacksNode::get_last_winning_snapshot(&ic, &chain_tip, &miner_1);
                let block_2_snapshot_opt = TestStacksNode::get_last_winning_snapshot(&ic, &chain_tip, &miner_2);
                (block_1_snapshot_opt, block_2_snapshot_opt)
            };
            
            let parent_block_opt_1 = match block_1_snapshot_opt {
                Some(sn) => node.get_anchored_block(&sn.winning_stacks_block_hash),
                None => None
            };
            
            let parent_block_opt_2 = match block_2_snapshot_opt {
                Some(sn) => node.get_anchored_block(&sn.winning_stacks_block_hash),
                None => parent_block_opt_1.clone()
            };

            let last_microblock_header_opt_1 = get_last_microblock_header(&node, &miner_1, parent_block_opt_1.as_ref());
            let last_microblock_header_opt_2 = get_last_microblock_header(&node, &miner_2, parent_block_opt_2.as_ref());

            // send next key (key for block i+1)
            node.add_key_register(&mut burn_block, &mut miner_1);
            node.add_key_register(&mut burn_block, &mut miner_2);

            let (stacks_block_1, microblocks_1, block_commit_op_1) = node.mine_stacks_block(&mut burn_node.burndb, &mut miner_1, &mut burn_block, &last_key_1, parent_block_opt_1.as_ref(), 1000, |mut builder, ref mut miner| {
                test_debug!("Produce anchored stacks block");

                let mut miner_chainstate = open_chainstate(false, 0x80000000, &full_test_name);
                let all_prev_mining_rewards = get_all_mining_rewards(&mut miner_chainstate, &builder.chain_tip, builder.chain_tip.block_height);

                let mut epoch = builder.epoch_begin(&mut miner_chainstate).unwrap();
                let (stacks_block, microblocks) = miner_1_block_builder(&mut epoch, &mut builder, miner, i, last_microblock_header_opt_1.as_ref());

                assert!(check_mining_reward(&mut epoch, miner, builder.chain_tip.block_height, &all_prev_mining_rewards));

                builder.epoch_finish(epoch);
                (stacks_block, microblocks)
            });
            
            let (stacks_block_2, microblocks_2, block_commit_op_2) = node.mine_stacks_block(&mut burn_node.burndb, &mut miner_2, &mut burn_block, &last_key_2, parent_block_opt_2.as_ref(), 1000, |mut builder, ref mut miner| {
                test_debug!("Produce anchored stacks block");

                let mut miner_chainstate = open_chainstate(false, 0x80000000, &full_test_name);
                let all_prev_mining_rewards = get_all_mining_rewards(&mut miner_chainstate, &builder.chain_tip, builder.chain_tip.block_height);

                let mut epoch = builder.epoch_begin(&mut miner_chainstate).unwrap();
                let (stacks_block, microblocks) = miner_2_block_builder(&mut epoch, &mut builder, miner, i, last_microblock_header_opt_2.as_ref());

                assert!(check_mining_reward(&mut epoch, miner, builder.chain_tip.block_height, &all_prev_mining_rewards));

                builder.epoch_finish(epoch);
                (stacks_block, microblocks)
            });

            // process burn chain
            fork_1.append_block(burn_block);
            let fork_snapshot = burn_node.mine_fork(&mut fork_1);

            // "discover" the stacks block
            preprocess_stacks_block_data(&mut node, &mut burn_node, &fork_snapshot, &stacks_block_1, &microblocks_1, &block_commit_op_1);
            preprocess_stacks_block_data(&mut node, &mut burn_node, &fork_snapshot, &stacks_block_2, &microblocks_2, &block_commit_op_2);

            // process all blocks
            test_debug!("Process Stacks block {} and {} microblocks", &stacks_block_1.block_hash(), microblocks_1.len());
            test_debug!("Process Stacks block {} and {} microblocks", &stacks_block_2.block_hash(), microblocks_2.len());
            let tip_info_list = node.chainstate.process_blocks(&mut burn_node.burndb, 2).unwrap();

            // processed _one_ block
            assert_eq!(tip_info_list.len(), 1);
            let (chain_tip_opt, poison_opt) = tip_info_list[0].clone();

            assert!(chain_tip_opt.is_some());
            assert!(poison_opt.is_none());

            let (chain_tip, _) = chain_tip_opt.unwrap();

            // selected block is the sortition-winning block
            assert_eq!(chain_tip.anchored_header.block_hash(), fork_snapshot.winning_stacks_block_hash);
            assert_eq!(chain_tip.burn_header_hash, fork_snapshot.burn_header_hash);
            
            let mut next_miner_trace = TestMinerTracePoint::new();
            if fork_snapshot.winning_stacks_block_hash == stacks_block_1.block_hash() {
                test_debug!("\n\nMiner 1 ({}) won sortition\n", miner_1.origin_address().unwrap().to_string());

                // MARF trie exists for the block header's chain state, so we can make merkle proofs on it
                assert!(check_block_state_index_root(&mut node.chainstate, &fork_snapshot.burn_header_hash, &stacks_block_1.header));
                next_miner_trace.add(miner_1.id, full_test_name.clone(), fork_snapshot.clone(), stacks_block_1, microblocks_1, block_commit_op_1);
            }
            else {
                test_debug!("\n\nMiner 2 ({}) won sortition\n", miner_2.origin_address().unwrap().to_string());
                
                // MARF trie exists for the block header's chain state, so we can make merkle proofs on it
                assert!(check_block_state_index_root(&mut node.chainstate, &fork_snapshot.burn_header_hash, &stacks_block_2.header));
                next_miner_trace.add(miner_2.id, full_test_name.clone(), fork_snapshot, stacks_block_2, microblocks_2, block_commit_op_2);
            }

            miner_trace.push(next_miner_trace);
        }

        let mut fork_2 = fork_1.fork();

        test_debug!("\n\n\nbegin burnchain fork\n\n");

        // next, build up some stacks blocks on two separate burnchain forks.
        // send the same leader key register transactions to both forks.
        // miner 1 works on fork 1
        // miner 2 works on fork 2
        for i in rounds/2..rounds {
            let mut burn_block_1 = {
                let ic = burn_node.burndb.index_conn();
                fork_1.next_block(&ic)
            };
            let mut burn_block_2 = {
                let ic = burn_node.burndb.index_conn();
                fork_2.next_block(&ic)
            };
            
            let last_key_1 = node.get_last_key(&miner_1);
            let last_key_2 = node.get_last_key(&miner_2);
            let block_1_snapshot_opt = {
                let ic = burn_node.burndb.index_conn();
                let chain_tip = fork_1.get_tip(&ic);
                TestStacksNode::get_last_winning_snapshot(&ic, &chain_tip, &miner_1)
            };
            let block_2_snapshot_opt = {
                let ic = burn_node.burndb.index_conn();
                let chain_tip = fork_2.get_tip(&ic);
                TestStacksNode::get_last_winning_snapshot(&ic, &chain_tip, &miner_2)
            };
            
            let parent_block_opt_1 = match block_1_snapshot_opt {
                Some(sn) => node.get_anchored_block(&sn.winning_stacks_block_hash),
                None => None
            };
            
            let parent_block_opt_2 = match block_2_snapshot_opt {
                Some(sn) => node.get_anchored_block(&sn.winning_stacks_block_hash),
                None => parent_block_opt_1.clone()
            };

            // send next key (key for block i+1)
            node.add_key_register(&mut burn_block_1, &mut miner_1);
            node.add_key_register(&mut burn_block_2, &mut miner_2);

            let last_microblock_header_opt_1 = get_last_microblock_header(&node, &miner_1, parent_block_opt_1.as_ref());
            let last_microblock_header_opt_2 = get_last_microblock_header(&node, &miner_2, parent_block_opt_2.as_ref());

            let (stacks_block_1, microblocks_1, block_commit_op_1) = node.mine_stacks_block(&mut burn_node.burndb, &mut miner_1, &mut burn_block_1, &last_key_1, parent_block_opt_1.as_ref(), 1000, |mut builder, ref mut miner| {
                test_debug!("Produce anchored stacks block in stacks fork 1 via {}", miner.origin_address().unwrap().to_string());

                let mut miner_chainstate = open_chainstate(false, 0x80000000, &full_test_name);
                let all_prev_mining_rewards = get_all_mining_rewards(&mut miner_chainstate, &builder.chain_tip, builder.chain_tip.block_height);

                let mut epoch = builder.epoch_begin(&mut miner_chainstate).unwrap();
                let (stacks_block, microblocks) = miner_1_block_builder(&mut epoch, &mut builder, miner, i, last_microblock_header_opt_1.as_ref());
                
                assert!(check_mining_reward(&mut epoch, miner, builder.chain_tip.block_height, &all_prev_mining_rewards));

                builder.epoch_finish(epoch);
                (stacks_block, microblocks)
            });
            
            let (stacks_block_2, microblocks_2, block_commit_op_2) = node.mine_stacks_block(&mut burn_node.burndb, &mut miner_2, &mut burn_block_2, &last_key_2, parent_block_opt_2.as_ref(), 1000, |mut builder, ref mut miner| {
                test_debug!("Produce anchored stacks block in stacks fork 2 via {}", miner.origin_address().unwrap().to_string());

                let mut miner_chainstate = open_chainstate(false, 0x80000000, &full_test_name);
                let all_prev_mining_rewards = get_all_mining_rewards(&mut miner_chainstate, &builder.chain_tip, builder.chain_tip.block_height);

                let mut epoch = builder.epoch_begin(&mut miner_chainstate).unwrap();
                let (stacks_block, microblocks) = miner_2_block_builder(&mut epoch, &mut builder, miner, i, last_microblock_header_opt_2.as_ref());
                
                assert!(check_mining_reward(&mut epoch, miner, builder.chain_tip.block_height, &all_prev_mining_rewards));

                builder.epoch_finish(epoch);
                (stacks_block, microblocks)
            });

            // process burn chain
            fork_1.append_block(burn_block_1);
            fork_2.append_block(burn_block_2);
            let fork_snapshot_1 = burn_node.mine_fork(&mut fork_1);
            let fork_snapshot_2 = burn_node.mine_fork(&mut fork_2);
            
            assert!(fork_snapshot_1.burn_header_hash != fork_snapshot_2.burn_header_hash);
            assert!(fork_snapshot_1.consensus_hash != fork_snapshot_2.consensus_hash);

            // "discover" the stacks block
            test_debug!("preprocess fork 1 {}", stacks_block_1.block_hash());
            preprocess_stacks_block_data(&mut node, &mut burn_node, &fork_snapshot_1, &stacks_block_1, &microblocks_1, &block_commit_op_1);
            
            test_debug!("preprocess fork 2 {}", stacks_block_1.block_hash());
            preprocess_stacks_block_data(&mut node, &mut burn_node, &fork_snapshot_2, &stacks_block_2, &microblocks_2, &block_commit_op_2);

            // process all blocks
            test_debug!("Process all Stacks blocks: {}, {}", &stacks_block_1.block_hash(), &stacks_block_2.block_hash());
            let tip_info_list = node.chainstate.process_blocks(&mut burn_node.burndb, 2).unwrap();

            // processed all stacks blocks -- one on each burn chain fork
            assert_eq!(tip_info_list.len(), 2);

            for (ref chain_tip_opt, ref poison_opt) in tip_info_list.iter() {
                assert!(chain_tip_opt.is_some());
                assert!(poison_opt.is_none());
            }

            // fork 1?
            let mut found_fork_1 = false;
            for (ref chain_tip_opt, ref poison_opt) in tip_info_list.iter() {
                let (chain_tip, _) = chain_tip_opt.clone().unwrap();
                if chain_tip.burn_header_hash == fork_snapshot_1.burn_header_hash {
                    found_fork_1 = true;
                    assert_eq!(chain_tip.anchored_header.block_hash(), stacks_block_1.block_hash());
            
                    // MARF trie exists for the block header's chain state, so we can make merkle proofs on it
                    assert!(check_block_state_index_root(&mut node.chainstate, &fork_snapshot_1.burn_header_hash, &chain_tip.anchored_header));
                }
            }

            assert!(found_fork_1);

            let mut found_fork_2 = false;
            for (ref chain_tip_opt, ref poison_opt) in tip_info_list.iter() {
                let (chain_tip, _) = chain_tip_opt.clone().unwrap();
                if chain_tip.burn_header_hash == fork_snapshot_2.burn_header_hash {
                    found_fork_2 = true;
                    assert_eq!(chain_tip.anchored_header.block_hash(), stacks_block_2.block_hash());
                    
                    // MARF trie exists for the block header's chain state, so we can make merkle proofs on it
                    assert!(check_block_state_index_root(&mut node.chainstate, &fork_snapshot_2.burn_header_hash, &chain_tip.anchored_header));
                }
            }

            assert!(found_fork_2);
            
            let mut next_miner_trace = TestMinerTracePoint::new();
            next_miner_trace.add(miner_1.id, full_test_name.clone(), fork_snapshot_1, stacks_block_1, microblocks_1, block_commit_op_1);
            next_miner_trace.add(miner_2.id, full_test_name.clone(), fork_snapshot_2, stacks_block_2, microblocks_2, block_commit_op_2);
            miner_trace.push(next_miner_trace);
        }
        
        TestMinerTrace::new(burn_node, vec![miner_1, miner_2], miner_trace)
    }

    /// compare two chainstates to see if they have exactly the same blocks and microblocks.
    fn assert_chainstate_blocks_eq(test_name_1: &str, test_name_2: &str) {
        let ch1 = open_chainstate(false, 0x80000000, test_name_1);
        let ch2 = open_chainstate(false, 0x80000000, test_name_2);

        // check presence of anchored blocks
        let mut all_blocks_1 = StacksChainState::list_blocks(&ch1.blocks_db).unwrap();
        let mut all_blocks_2 = StacksChainState::list_blocks(&ch2.blocks_db).unwrap();

        all_blocks_1.sort();
        all_blocks_2.sort();

        assert_eq!(all_blocks_1.len(), all_blocks_2.len());
        for i in 0..all_blocks_1.len() {
            assert_eq!(all_blocks_1[i], all_blocks_2[i]);
        }

        // check presence and ordering of microblocks
        let mut all_microblocks_1 = StacksChainState::list_microblocks(&ch1.blocks_db, &ch1.blocks_path).unwrap();
        let mut all_microblocks_2 = StacksChainState::list_microblocks(&ch2.blocks_db, &ch2.blocks_path).unwrap();

        all_microblocks_1.sort();
        all_microblocks_2.sort();

        assert_eq!(all_microblocks_1.len(), all_microblocks_2.len());
        for i in 0..all_microblocks_1.len() {
            assert_eq!(all_microblocks_1[i].0, all_microblocks_2[i].0);
            assert_eq!(all_microblocks_1[i].1, all_microblocks_2[i].1);

            assert_eq!(all_microblocks_1[i].2.len(), all_microblocks_2[i].2.len());
            for j in 0..all_microblocks_1[i].2.len() {
                assert_eq!(all_microblocks_1[i].2[j], all_microblocks_2[i].2[j]);
            }
        }

        // compare block status (staging vs confirmed) and contents
        for i in 0..all_blocks_1.len() {
            let staging_1_opt = StacksChainState::load_staging_block(&ch1.blocks_db, &ch2.blocks_path, &all_blocks_1[i].0, &all_blocks_1[i].1).unwrap();
            let staging_2_opt = StacksChainState::load_staging_block(&ch2.blocks_db, &ch2.blocks_path, &all_blocks_2[i].0, &all_blocks_2[i].1).unwrap();

            let chunk_1_opt = StacksChainState::load_block(&ch1.blocks_path, &all_blocks_1[i].0, &all_blocks_1[i].1).unwrap();
            let chunk_2_opt = StacksChainState::load_block(&ch2.blocks_path, &all_blocks_2[i].0, &all_blocks_2[i].1).unwrap();

            match (staging_1_opt, staging_2_opt) {
                (Some(staging_1), Some(staging_2)) => {
                    assert_eq!(staging_1.block_data, staging_2.block_data);
                },
                (None, None) => {},
                (_, _) => {
                    assert!(false);
                }
            }

            match (chunk_1_opt, chunk_2_opt) {
                (Some(block_1), Some(block_2)) => {
                    assert_eq!(block_1, block_2);
                },
                (None, None) => {},
                (_, _) => {
                    assert!(false);
                }
            }
        }

        for i in 0..all_microblocks_1.len() {
            if all_microblocks_1[i].2.len() == 0 {
                continue;
            }
            let chunk_1_opt = StacksChainState::load_staging_microblock_stream(&ch1.blocks_db, &ch1.blocks_path, &all_microblocks_1[i].0, &all_microblocks_1[i].1, u16::max_value()).unwrap();
            let chunk_2_opt = StacksChainState::load_staging_microblock_stream(&ch1.blocks_db, &ch2.blocks_path, &all_microblocks_2[i].0, &all_microblocks_2[i].1, u16::max_value()).unwrap();

            match (chunk_1_opt, chunk_2_opt) {
                (Some(chunk_1), Some(chunk_2)) => {
                    assert_eq!(chunk_1, chunk_2);
                },
                (None, None) => {},
                (_, _) => {
                    assert!(false);
                }
            }
            for j in 0..all_microblocks_1[i].2.len() {
                // staging status is the same
                let staging_1_opt = StacksChainState::load_staging_microblock(&ch1.blocks_db, &all_microblocks_1[i].0, &all_microblocks_1[i].1, &all_microblocks_1[i].2[j]).unwrap();
                let staging_2_opt = StacksChainState::load_staging_microblock(&ch2.blocks_db, &all_microblocks_2[i].0, &all_microblocks_2[i].1, &all_microblocks_2[i].2[j]).unwrap();

                match (staging_1_opt, staging_2_opt) {
                    (Some(staging_1), Some(staging_2)) => {
                        assert_eq!(staging_1.block_data, staging_2.block_data);
                    },
                    (None, None) => {},
                    (_, _) => {
                        assert!(false);
                    }
                }
            }
        }
    }

    /// produce all stacks blocks, but don't process them in order.  Instead, queue them all up and
    /// process them in randomized order.
    /// This works by running mine_stacks_blocks_1_fork_1_miner_1_burnchain, extracting the blocks,
    /// and then re-processing them in a different chainstate directory.
    fn miner_trace_replay_randomized(miner_trace: &mut TestMinerTrace) {
        test_debug!("\n\n");
        test_debug!("------------------------------------------------------------------------");
        test_debug!("                   Randomize and re-apply blocks");
        test_debug!("------------------------------------------------------------------------");
        test_debug!("\n\n");

        let rounds = miner_trace.rounds();
        let test_names = miner_trace.get_test_names();
        let mut nodes = HashMap::new();
        for (i, test_name) in test_names.iter().enumerate() {
            let rnd_test_name = format!("{}-replay_randomized", test_name);
            let next_node = TestStacksNode::new(false, 0x80000000, &rnd_test_name);
            nodes.insert(test_name, next_node);
        }

        let expected_num_sortitions = miner_trace.get_num_sortitions();
        let expected_num_blocks = miner_trace.get_num_blocks();
        let mut num_processed = 0;

        let mut rng = thread_rng();
        miner_trace.points.as_mut_slice().shuffle(&mut rng);

        // "discover" blocks in random order
        for point in miner_trace.points.drain(..) {
            let mut miner_ids = point.get_miner_ids();
            miner_ids.as_mut_slice().shuffle(&mut rng);

            for miner_id in miner_ids {
                let fork_snapshot_opt = point.get_block_snapshot(miner_id);
                let stacks_block_opt = point.get_stacks_block(miner_id);
                let microblocks_opt = point.get_microblocks(miner_id);
                let block_commit_op_opt = point.get_block_commit(miner_id);

                if fork_snapshot_opt.is_none() || block_commit_op_opt.is_none() {
                    // no sortition by this miner at this point in time
                    continue;
                }

                let fork_snapshot = fork_snapshot_opt.unwrap();
                let block_commit_op = block_commit_op_opt.unwrap();

                match stacks_block_opt {
                    Some(stacks_block) => {
                        let mut microblocks = microblocks_opt.unwrap_or(vec![]);

                        // "discover" the stacks block and its microblocks in all nodes
                        // TODO: randomize microblock discovery order too
                        for (node_name, mut node) in nodes.iter_mut() {

                            microblocks.as_mut_slice().shuffle(&mut rng);
                            
                            preprocess_stacks_block_data(&mut node, &mut miner_trace.burn_node, &fork_snapshot, &stacks_block, &vec![], &block_commit_op);
                            
                            if microblocks.len() > 0 {
                                for mblock in microblocks.iter() {
                                    preprocess_stacks_block_data(&mut node, &mut miner_trace.burn_node, &fork_snapshot, &stacks_block, &vec![mblock.clone()], &block_commit_op);
                                
                                    // process all the blocks we can 
                                    test_debug!("Process Stacks block {} and microblock {} {}", &stacks_block.block_hash(), mblock.block_hash(), mblock.header.sequence);
                                    let tip_info_list = node.chainstate.process_blocks(&mut miner_trace.burn_node.burndb, expected_num_blocks).unwrap();

                                    num_processed += tip_info_list.len();
                                }
                            }
                            else {
                                // process all the blocks we can 
                                test_debug!("Process Stacks block {} and {} microblocks in {}", &stacks_block.block_hash(), microblocks.len(), &node_name);
                                let tip_info_list = node.chainstate.process_blocks(&mut miner_trace.burn_node.burndb, expected_num_blocks).unwrap();

                                num_processed += tip_info_list.len();
                            }
                        }
                    },
                    None => {
                        // no block announced at this point in time
                        test_debug!("Miner {} did not produce a Stacks block for {:?} (commit {:?})", miner_id, &fork_snapshot, &block_commit_op);
                        continue;
                    }
                }
            }
        }

        // must have processed the same number of blocks in all nodes
        assert_eq!(num_processed, expected_num_blocks);

        // must have processed all blocks the same way
        for test_name in test_names.iter() {
            let rnd_test_name = format!("{}-replay_randomized", test_name);
            assert_chainstate_blocks_eq(test_name, &rnd_test_name);
        }
    }

    pub fn make_coinbase(miner: &mut TestMiner, burnchain_height: usize) -> StacksTransaction {
        // make a coinbase for this miner
        let mut tx_coinbase = StacksTransaction::new(TransactionVersion::Testnet, miner.as_transaction_auth().unwrap(), TransactionPayload::Coinbase(CoinbasePayload([(burnchain_height % 256) as u8; 32])));
        tx_coinbase.chain_id = 0x80000000;
        tx_coinbase.anchor_mode = TransactionAnchorMode::OnChainOnly;
        tx_coinbase.auth.set_origin_nonce(miner.get_nonce());

        let mut tx_signer = StacksTransactionSigner::new(&tx_coinbase);
        miner.sign_as_origin(&mut tx_signer);
        let tx_coinbase_signed = tx_signer.get_tx().unwrap();
        tx_coinbase_signed
    }

    pub fn mine_empty_anchored_block<'a>(clarity_tx: &mut ClarityTx<'a>, builder: &mut StacksBlockBuilder, miner: &mut TestMiner, burnchain_height: usize, parent_microblock_header: Option<&StacksMicroblockHeader>) -> (StacksBlock, Vec<StacksMicroblock>) {
        let miner_account = StacksChainState::get_account(clarity_tx, &miner.origin_address().unwrap().to_account_principal());
        miner.set_nonce(miner_account.nonce);

        // make a coinbase for this miner
        let tx_coinbase_signed = make_coinbase(miner, burnchain_height);

        builder.try_mine_tx(clarity_tx, &tx_coinbase_signed).unwrap();

        let stacks_block = builder.mine_anchored_block(clarity_tx);
        
        test_debug!("Produce anchored stacks block at burnchain height {} stacks height {}", burnchain_height, stacks_block.header.total_work.work);
        (stacks_block, vec![])
    }
    
    pub fn mine_empty_anchored_block_with_burn_height_pubkh<'a>(clarity_tx: &mut ClarityTx<'a>, builder: &mut StacksBlockBuilder, miner: &mut TestMiner, burnchain_height: usize, parent_microblock_header: Option<&StacksMicroblockHeader>) -> (StacksBlock, Vec<StacksMicroblock>) {
        let miner_account = StacksChainState::get_account(clarity_tx, &miner.origin_address().unwrap().to_account_principal());
        miner.set_nonce(miner_account.nonce);

        // make a coinbase for this miner
        let tx_coinbase_signed = make_coinbase(miner, burnchain_height);

        builder.try_mine_tx(clarity_tx, &tx_coinbase_signed).unwrap();

        let mut stacks_block = builder.mine_anchored_block(clarity_tx);

        let mut pubkh_bytes = [0u8; 20];
        pubkh_bytes[0..8].copy_from_slice(&burnchain_height.to_be_bytes());

        stacks_block.header.microblock_pubkey_hash = Hash160(pubkh_bytes);
        
        test_debug!("Produce anchored stacks block at burnchain height {} stacks height {} pubkeyhash {}", burnchain_height, stacks_block.header.total_work.work, &stacks_block.header.microblock_pubkey_hash);
        (stacks_block, vec![])
    }
    
    pub fn mine_empty_anchored_block_with_stacks_height_pubkh<'a>(clarity_tx: &mut ClarityTx<'a>, builder: &mut StacksBlockBuilder, miner: &mut TestMiner, burnchain_height: usize, parent_microblock_header: Option<&StacksMicroblockHeader>) -> (StacksBlock, Vec<StacksMicroblock>) {
        let miner_account = StacksChainState::get_account(clarity_tx, &miner.origin_address().unwrap().to_account_principal());
        miner.set_nonce(miner_account.nonce);

        // make a coinbase for this miner
        let tx_coinbase_signed = make_coinbase(miner, burnchain_height);

        builder.try_mine_tx(clarity_tx, &tx_coinbase_signed).unwrap();

        let mut stacks_block = builder.mine_anchored_block(clarity_tx);

        let mut pubkh_bytes = [0u8; 20];
        pubkh_bytes[0..8].copy_from_slice(&stacks_block.header.total_work.work.to_be_bytes());

        stacks_block.header.microblock_pubkey_hash = Hash160(pubkh_bytes);
        
        test_debug!("Produce anchored stacks block at burnchain height {} stacks height {} pubkeyhash {}", burnchain_height, stacks_block.header.total_work.work, &stacks_block.header.microblock_pubkey_hash);
        (stacks_block, vec![])
    }
    
    pub fn make_smart_contract(miner: &mut TestMiner, burnchain_height: usize, stacks_block_height: usize) -> StacksTransaction {
        // make a smart contract
        let contract = "
        (define-data-var bar int 0)
        (define-public (get-bar) (ok (var-get bar)))
        (define-public (set-bar (x int) (y int))
          (begin (var-set bar (/ x y)) (ok (var-get bar))))";
        
        test_debug!("Make smart contract block at hello-world-{}-{}", burnchain_height, stacks_block_height);

        let mut tx_contract = StacksTransaction::new(TransactionVersion::Testnet,
                                                     miner.as_transaction_auth().unwrap(),
                                                     TransactionPayload::new_smart_contract(&format!("hello-world-{}-{}", burnchain_height, stacks_block_height), &contract.to_string()).unwrap());

        tx_contract.chain_id = 0x80000000;
        tx_contract.auth.set_origin_nonce(miner.get_nonce());
        tx_contract.set_fee_rate(0);
        
        let mut tx_signer = StacksTransactionSigner::new(&tx_contract);
        miner.sign_as_origin(&mut tx_signer);
        let tx_contract_signed = tx_signer.get_tx().unwrap();

        tx_contract_signed
    }

    /// paired with make_smart_contract
    pub fn make_contract_call(miner: &mut TestMiner, burnchain_height: usize, stacks_block_height: usize, arg1: i128, arg2: i128) -> StacksTransaction {
        let addr = miner.origin_address().unwrap();
        let mut tx_contract_call = StacksTransaction::new(TransactionVersion::Testnet,
                                                          miner.as_transaction_auth().unwrap(),
                                                          TransactionPayload::new_contract_call(addr.clone(), &format!("hello-world-{}-{}", burnchain_height, stacks_block_height), "set-bar", vec![Value::Int(arg1), Value::Int(arg2)]).unwrap());

        tx_contract_call.chain_id = 0x80000000;
        tx_contract_call.auth.set_origin_nonce(miner.get_nonce());
        tx_contract_call.set_fee_rate(0);

        let mut tx_signer = StacksTransactionSigner::new(&tx_contract_call);
        miner.sign_as_origin(&mut tx_signer);
        let tx_contract_call_signed = tx_signer.get_tx().unwrap();
        tx_contract_call_signed
    }

    /// make a token transfer
    pub fn make_token_transfer(miner: &mut TestMiner, burnchain_height: usize, nonce: Option<u64>, recipient: &StacksAddress, amount: u64, memo: &TokenTransferMemo) -> StacksTransaction {
        let addr = miner.origin_address().unwrap();
        let mut tx_stx_transfer = StacksTransaction::new(TransactionVersion::Testnet,
                                                          miner.as_transaction_auth().unwrap(),
                                                          TransactionPayload::TokenTransfer((*recipient).clone().into(), amount, (*memo).clone()));
        
        tx_stx_transfer.chain_id = 0x80000000;
        tx_stx_transfer.auth.set_origin_nonce(nonce.unwrap_or(miner.get_nonce()));
        tx_stx_transfer.set_fee_rate(0);
        
        let mut tx_signer = StacksTransactionSigner::new(&tx_stx_transfer);
        miner.sign_as_origin(&mut tx_signer);
        let tx_stx_transfer_signed = tx_signer.get_tx().unwrap();
        tx_stx_transfer_signed
    }

    /// Mine invalid token transfers
    pub fn mine_invalid_token_transfers_block<'a>(clarity_tx: &mut ClarityTx<'a>, builder: &mut StacksBlockBuilder, miner: &mut TestMiner, burnchain_height: usize, parent_microblock_header: Option<&StacksMicroblockHeader>) -> (StacksBlock, Vec<StacksMicroblock>) {
        let miner_account = StacksChainState::get_account(clarity_tx, &miner.origin_address().unwrap().to_account_principal());
        miner.set_nonce(miner_account.nonce);
        
        // make a coinbase for this miner
        let tx_coinbase_signed = make_coinbase(miner, burnchain_height);
        builder.try_mine_tx(clarity_tx, &tx_coinbase_signed).unwrap();

        let recipient = StacksAddress::new(C32_ADDRESS_VERSION_TESTNET_SINGLESIG, Hash160([0xff; 20]));
        let tx1 = make_token_transfer(miner, burnchain_height, Some(1), &recipient, 11111, &TokenTransferMemo([1u8; 34]));
        builder.force_mine_tx(clarity_tx, &tx1).unwrap();

        let tx2 = make_token_transfer(miner, burnchain_height, Some(2), &recipient, 22222, &TokenTransferMemo([2u8; 34]));
        builder.force_mine_tx(clarity_tx, &tx2).unwrap();
        
        let tx3 = make_token_transfer(miner, burnchain_height, Some(1), &recipient, 33333, &TokenTransferMemo([3u8; 34]));
        builder.force_mine_tx(clarity_tx, &tx3).unwrap();

        let tx4 = make_token_transfer(miner, burnchain_height, Some(2), &recipient, 44444, &TokenTransferMemo([4u8; 34]));
        builder.force_mine_tx(clarity_tx, &tx4).unwrap();

        let stacks_block = builder.mine_anchored_block(clarity_tx);

        test_debug!("Produce anchored stacks block {} with invalid token transfers at burnchain height {} stacks height {}", stacks_block.block_hash(), burnchain_height, stacks_block.header.total_work.work);
        (stacks_block, vec![])
    }
    
    /// mine a smart contract in an anchored block, and mine a contract-call in the same anchored
    /// block
    pub fn mine_smart_contract_contract_call_block<'a>(clarity_tx: &mut ClarityTx<'a>, builder: &mut StacksBlockBuilder, miner: &mut TestMiner, burnchain_height: usize, parent_microblock_header: Option<&StacksMicroblockHeader>) -> (StacksBlock, Vec<StacksMicroblock>) {
        let miner_account = StacksChainState::get_account(clarity_tx, &miner.origin_address().unwrap().to_account_principal());
        miner.set_nonce(miner_account.nonce);

        // make a coinbase for this miner
        let tx_coinbase_signed = make_coinbase(miner, burnchain_height);
        builder.try_mine_tx(clarity_tx, &tx_coinbase_signed).unwrap();

        // make a smart contract
        let tx_contract_signed = make_smart_contract(miner, burnchain_height, builder.header.total_work.work as usize);
        builder.try_mine_tx(clarity_tx, &tx_contract_signed).unwrap();

        // make a contract call 
        let tx_contract_call_signed = make_contract_call(miner, burnchain_height, builder.header.total_work.work as usize, 6, 2);
        builder.try_mine_tx(clarity_tx, &tx_contract_call_signed).unwrap();

        let stacks_block = builder.mine_anchored_block(clarity_tx);

        // TODO: test value of 'bar' in last contract(s)
        
        test_debug!("Produce anchored stacks block {} with smart contract and contract call at burnchain height {} stacks height {}", stacks_block.block_hash(), burnchain_height, stacks_block.header.total_work.work);
        (stacks_block, vec![])
    }
    
    /// mine a smart contract in an anchored block, and mine some contract-calls to it in a microblock tail
    pub fn mine_smart_contract_block_contract_call_microblock<'a>(clarity_tx: &mut ClarityTx<'a>, builder: &mut StacksBlockBuilder, miner: &mut TestMiner, burnchain_height: usize, parent_microblock_header: Option<&StacksMicroblockHeader>) -> (StacksBlock, Vec<StacksMicroblock>) {
        if burnchain_height > 0 && builder.chain_tip.anchored_header.total_work.work > 0 {
            // find previous contract in this fork
            for i in (0..burnchain_height).rev() {
                let prev_contract_id = QualifiedContractIdentifier::new(StandardPrincipalData::from(miner.origin_address().unwrap()), ContractName::try_from(format!("hello-world-{}-{}", i, builder.chain_tip.anchored_header.total_work.work).as_str()).unwrap());
                let contract = StacksChainState::get_contract(clarity_tx, &prev_contract_id).unwrap();
                if contract.is_none() {
                    continue;
                }

                let prev_bar_value = StacksChainState::get_data_var(clarity_tx, &prev_contract_id, "bar").unwrap();
                assert_eq!(prev_bar_value, Some(Value::Int(3)));
                break;
            }
        }

        let miner_account = StacksChainState::get_account(clarity_tx, &miner.origin_address().unwrap().to_account_principal());
        miner.set_nonce(miner_account.nonce);

        // make a coinbase for this miner
        let tx_coinbase_signed = make_coinbase(miner, burnchain_height);
        builder.try_mine_tx(clarity_tx, &tx_coinbase_signed).unwrap();

        // make a smart contract
        let tx_contract_signed = make_smart_contract(miner, burnchain_height, builder.header.total_work.work as usize);
        builder.try_mine_tx(clarity_tx, &tx_contract_signed).unwrap();

        let stacks_block = builder.mine_anchored_block(clarity_tx);

        let mut microblocks = vec![];
        for i in 0..3 {
            // make a contract call
            let tx_contract_call_signed = make_contract_call(miner, burnchain_height, builder.header.total_work.work as usize, 6, 2);
            builder.try_mine_tx(clarity_tx, &tx_contract_call_signed).unwrap();
            
            // put the contract-call into a microblock 
            let microblock = builder.mine_next_microblock().unwrap();
            microblocks.push(microblock);
        }

        test_debug!("Produce anchored stacks block {} with smart contract and {} microblocks with contract call at burnchain height {} stacks height {}", 
                    stacks_block.block_hash(), microblocks.len(), burnchain_height, stacks_block.header.total_work.work);

        (stacks_block, microblocks)
    }
    
    /// mine a smart contract in an anchored block, and mine a contract-call to it in a microblock.
    /// Make it so all microblocks throw a runtime exception, but confirm that they are still mined
    /// anyway.
    pub fn mine_smart_contract_block_contract_call_microblock_exception<'a>(clarity_tx: &mut ClarityTx<'a>, 
                                                                        builder: &mut StacksBlockBuilder, 
                                                                        miner: &mut TestMiner, 
                                                                        burnchain_height: usize, 
                                                                        parent_microblock_header: Option<&StacksMicroblockHeader>) -> (StacksBlock, Vec<StacksMicroblock>) {
        if burnchain_height > 0 && builder.chain_tip.anchored_header.total_work.work > 0 {
            // find previous contract in this fork
            for i in (0..burnchain_height).rev() {
                let prev_contract_id = QualifiedContractIdentifier::new(StandardPrincipalData::from(miner.origin_address().unwrap()), ContractName::try_from(format!("hello-world-{}-{}", i, builder.chain_tip.anchored_header.total_work.work).as_str()).unwrap());
                let contract = StacksChainState::get_contract(clarity_tx, &prev_contract_id).unwrap();
                if contract.is_none() {
                    continue;
                }

                test_debug!("Found contract {:?}", &prev_contract_id);
                let prev_bar_value = StacksChainState::get_data_var(clarity_tx, &prev_contract_id, "bar").unwrap();
                assert_eq!(prev_bar_value, Some(Value::Int(0)));
                break;
            }
        }

        let miner_account = StacksChainState::get_account(clarity_tx, &miner.origin_address().unwrap().to_account_principal());
        miner.set_nonce(miner_account.nonce);

        // make a coinbase for this miner
        let tx_coinbase_signed = make_coinbase(miner, burnchain_height);
        builder.try_mine_tx(clarity_tx, &tx_coinbase_signed).unwrap();

        // make a smart contract
        let tx_contract_signed = make_smart_contract(miner, burnchain_height, builder.header.total_work.work as usize);
        builder.try_mine_tx(clarity_tx, &tx_contract_signed).unwrap();

        let stacks_block = builder.mine_anchored_block(clarity_tx);

        let mut microblocks = vec![];
        for i in 0..3 {
            // make a contract call (note: triggers a divide-by-zero runtime error)
            let tx_contract_call_signed = make_contract_call(miner, burnchain_height, builder.header.total_work.work as usize, 6, 0);
            builder.try_mine_tx(clarity_tx, &tx_contract_call_signed).unwrap();
            
            // put the contract-call into a microblock 
            let microblock = builder.mine_next_microblock().unwrap();
            microblocks.push(microblock);
        }
        
        test_debug!("Produce anchored stacks block {} with smart contract and {} microblocks with contract call at burnchain height {} stacks height {}", 
                    stacks_block.block_hash(), microblocks.len(), burnchain_height, stacks_block.header.total_work.work);

        (stacks_block, microblocks)
    }

    /*
    // TODO: blocked on get-block-info's reliance on get_simmed_block_height

    /// In the first epoch, mine an anchored block followed by 100 microblocks.
    /// In all following epochs, build off of one of the microblocks.
    fn mine_smart_contract_block_contract_call_microblocks_same_stream<'a>(clarity_tx: &mut ClarityTx<'a>, 
                                                                           builder: &mut StacksBlockBuilder, 
                                                                           miner: &mut TestMiner, 
                                                                           burnchain_height: usize, 
                                                                           parent_microblock_header: Option<&StacksMicroblockHeader>) -> (StacksBlock, Vec<StacksMicroblock>) {

        let miner_account = StacksChainState::get_account(clarity_tx, &miner.origin_address().unwrap().to_account_principal());
        miner.set_nonce(miner_account.nonce);

        // make a coinbase for this miner
        let tx_coinbase_signed = make_coinbase(miner, burnchain_height);
        builder.try_mine_tx(clarity_tx, &tx_coinbase_signed).unwrap();
        
        if burnchain_height == 0 {
            // make a smart contract
            let tx_contract_signed = make_smart_contract(miner, burnchain_height, builder.header.total_work.work as usize);
            builder.try_mine_tx(clarity_tx, &tx_contract_signed).unwrap();
            
            let stacks_block = builder.mine_anchored_block(clarity_tx);

            // create the initial 20 contract calls in microblocks
            let mut stacks_microblocks = vec![];
            for i in 0..20 {
                let tx_contract_call_signed = make_contract_call(miner, burnchain_height, builder.header.total_work.work, 6, 2);
                builder.try_mine_tx(clarity_tx, &tx_contract_call_signed).unwrap();

                let microblock = builder.mine_next_microblock().unwrap();
                stacks_microblocks.push(microblock);
            }

            (stacks_block, stacks_microblocks)
        }
        else {
            // set parent at block 1
            let first_block_hash = clarity_get_block_hash(clarity_tx, 1).unwrap();
            builder.set_parent_block(&first_block_hash);
            
            let mut stacks_block = builder.mine_anchored_block(clarity_tx);

            // re-create the initial 100 contract calls in microblocks
            let mut stacks_microblocks = vec![];
            for i in 0..20 {
                let tx_contract_call_signed = make_contract_call(miner, burnchain_height, builder.header.total_work.work, 6, 2);
                builder.try_mine_tx(clarity_tx, &tx_contract_call_signed).unwrap();

                let microblock = builder.mine_next_microblock().unwrap();
                stacks_microblocks.push(microblock);
            }

            // builder.set_parent_microblock(&stacks_microblocks[burnchain_height].block_hash(), stacks_microblocks[burnchain_height].header.sequence);
            stacks_block.header.parent_microblock = stacks_microblocks[burnchain_height].block_hash();
            stacks_block.header.parent_microblock_sequence = stacks_microblocks[burnchain_height].header.sequence;

            (stacks_block, vec![])
        }
    }
    */

    #[test]
    fn mine_anchored_empty_blocks_single() {
        mine_stacks_blocks_1_fork_1_miner_1_burnchain(&"empty-anchored-blocks".to_string(), 10, mine_empty_anchored_block, |_, _| true);
    }
    
    #[test]
    fn mine_anchored_empty_blocks_random() {
        let mut miner_trace = mine_stacks_blocks_1_fork_1_miner_1_burnchain(&"empty-anchored-blocks-random".to_string(), 10, mine_empty_anchored_block, |_, _| true);
        miner_trace_replay_randomized(&mut miner_trace);
    }

    #[test]
    fn mine_anchored_empty_blocks_multiple_miners() {
        mine_stacks_blocks_1_fork_2_miners_1_burnchain(&"empty-anchored-blocks-multiple-miners".to_string(), 10, mine_empty_anchored_block, mine_empty_anchored_block);
    }
    
    #[test]
    fn mine_anchored_empty_blocks_multiple_miners_random() {
        let mut miner_trace = mine_stacks_blocks_1_fork_2_miners_1_burnchain(&"empty-anchored-blocks-multiple-miners-random".to_string(), 10, mine_empty_anchored_block, mine_empty_anchored_block);
        miner_trace_replay_randomized(&mut miner_trace);
    }
    
    #[test]
    fn mine_anchored_empty_blocks_stacks_fork() {
        mine_stacks_blocks_2_forks_2_miners_1_burnchain(&"empty-anchored-blocks-stacks-fork".to_string(), 10, mine_empty_anchored_block, mine_empty_anchored_block);
    }
    
    #[test]
    fn mine_anchored_empty_blocks_stacks_fork_random() {
        let mut miner_trace = mine_stacks_blocks_2_forks_2_miners_1_burnchain(&"empty-anchored-blocks-stacks-fork-random".to_string(), 10, mine_empty_anchored_block, mine_empty_anchored_block);
        miner_trace_replay_randomized(&mut miner_trace);
    }

    #[test]
    fn mine_anchored_empty_blocks_burnchain_fork() {
        mine_stacks_blocks_1_fork_2_miners_2_burnchains(&"empty-anchored-blocks-burnchain-fork".to_string(), 10, mine_empty_anchored_block, mine_empty_anchored_block);
    }
    
    #[test]
    fn mine_anchored_empty_blocks_burnchain_fork_random() {
        let mut miner_trace = mine_stacks_blocks_1_fork_2_miners_2_burnchains(&"empty-anchored-blocks-burnchain-fork-random".to_string(), 10, mine_empty_anchored_block, mine_empty_anchored_block);
        miner_trace_replay_randomized(&mut miner_trace);
    }
    
    #[test]
    fn mine_anchored_empty_blocks_burnchain_fork_stacks_fork() {
        mine_stacks_blocks_2_forks_2_miners_2_burnchains(&"empty-anchored-blocks-burnchain-stacks-fork".to_string(), 10, mine_empty_anchored_block, mine_empty_anchored_block);
    }
    
    #[test]
    fn mine_anchored_empty_blocks_burnchain_fork_stacks_fork_random() {
        let mut miner_trace = mine_stacks_blocks_2_forks_2_miners_2_burnchains(&"empty-anchored-blocks-burnchain-stacks-fork-random".to_string(), 10, mine_empty_anchored_block, mine_empty_anchored_block);
        miner_trace_replay_randomized(&mut miner_trace);
    }
    
    #[test]
    fn mine_anchored_smart_contract_contract_call_blocks_single() {
        mine_stacks_blocks_1_fork_1_miner_1_burnchain(&"smart-contract-contract-call-anchored-blocks".to_string(), 10, mine_smart_contract_contract_call_block, |_, _| true);
    }
    
    #[test]
    fn mine_anchored_smart_contract_contract_call_blocks_single_random() {
        let mut miner_trace = mine_stacks_blocks_1_fork_1_miner_1_burnchain(&"smart-contract-contract-call-anchored-blocks-random".to_string(), 10, mine_smart_contract_contract_call_block, |_, _| true);
        miner_trace_replay_randomized(&mut miner_trace);
    }

    #[test]
    fn mine_anchored_smart_contract_contract_call_blocks_multiple_miners() {
        mine_stacks_blocks_1_fork_2_miners_1_burnchain(&"smart-contract-contract-call-anchored-blocks-multiple-miners".to_string(), 10, mine_smart_contract_contract_call_block, mine_smart_contract_contract_call_block);
    }
    
    #[test]
    fn mine_anchored_smart_contract_contract_call_blocks_multiple_miners_random() {
        let mut miner_trace = mine_stacks_blocks_1_fork_2_miners_1_burnchain(&"smart-contract-contract-call-anchored-blocks-multiple-miners-random".to_string(), 10, mine_smart_contract_contract_call_block, mine_smart_contract_contract_call_block);
        miner_trace_replay_randomized(&mut miner_trace);
    }
    
    #[test]
    fn mine_anchored_smart_contract_contract_call_blocks_stacks_fork() {
        mine_stacks_blocks_2_forks_2_miners_1_burnchain(&"smart-contract-contract-call-anchored-blocks-stacks-fork".to_string(), 10, mine_smart_contract_contract_call_block, mine_smart_contract_contract_call_block);
    }
    
    #[test]
    fn mine_anchored_smart_contract_contract_call_blocks_stacks_fork_random() {
        let mut miner_trace = mine_stacks_blocks_2_forks_2_miners_1_burnchain(&"smart-contract-contract-call-anchored-blocks-stacks-fork-random".to_string(), 10, mine_smart_contract_contract_call_block, mine_smart_contract_contract_call_block);
        miner_trace_replay_randomized(&mut miner_trace);
    }

    #[test]
    fn mine_anchored_smart_contract_contract_call_blocks_burnchain_fork() {
        mine_stacks_blocks_1_fork_2_miners_2_burnchains(&"smart-contract-contract-call-anchored-blocks-burnchain-fork".to_string(), 10, mine_smart_contract_contract_call_block, mine_smart_contract_contract_call_block);
    }
    
    #[test]
    fn mine_anchored_smart_contract_contract_call_blocks_burnchain_fork_random() {
        let mut miner_trace = mine_stacks_blocks_1_fork_2_miners_2_burnchains(&"smart-contract-contract-call-anchored-blocks-burnchain-fork-random".to_string(), 10, mine_smart_contract_contract_call_block, mine_smart_contract_contract_call_block);
        miner_trace_replay_randomized(&mut miner_trace);
    }
    
    #[test]
    fn mine_anchored_smart_contract_contract_call_blocks_burnchain_fork_stacks_fork() {
        mine_stacks_blocks_2_forks_2_miners_2_burnchains(&"smart-contract-contract-call-anchored-blocks-burnchain-stacks-fork".to_string(), 10, mine_smart_contract_contract_call_block, mine_smart_contract_contract_call_block);
    }
    
    #[test]
    fn mine_anchored_smart_contract_contract_call_blocks_burnchain_fork_stacks_fork_random() {
        let mut miner_trace = mine_stacks_blocks_2_forks_2_miners_2_burnchains(&"smart-contract-contract-call-anchored-blocks-burnchain-stacks-fork-random".to_string(), 10, mine_smart_contract_contract_call_block, mine_smart_contract_contract_call_block);
        miner_trace_replay_randomized(&mut miner_trace);
    }
    
    #[test]
    fn mine_anchored_smart_contract_block_contract_call_microblock_single() {
        mine_stacks_blocks_1_fork_1_miner_1_burnchain(&"smart-contract-block-contract-call-microblock".to_string(), 10, mine_smart_contract_block_contract_call_microblock, |_, _| true);
    }
    
    #[test]
    fn mine_anchored_smart_contract_block_contract_call_microblock_single_random() {
        let mut miner_trace = mine_stacks_blocks_1_fork_1_miner_1_burnchain(&"smart-contract-block-contract-call-microblock-random".to_string(), 10, mine_smart_contract_block_contract_call_microblock, |_, _| true);
        miner_trace_replay_randomized(&mut miner_trace);
    }

    #[test]
    fn mine_anchored_smart_contract_block_contract_call_microblock_multiple_miners() {
        mine_stacks_blocks_1_fork_2_miners_1_burnchain(&"smart-contract-block-contract-call-microblock-multiple-miners".to_string(), 10, mine_smart_contract_block_contract_call_microblock, mine_smart_contract_block_contract_call_microblock);
    }
    
    #[test]
    fn mine_anchored_smart_contract_block_contract_call_microblock_multiple_miners_random() {
        let mut miner_trace = mine_stacks_blocks_1_fork_2_miners_1_burnchain(&"smart-contract-block-contract-call-microblock-multiple-miners-random".to_string(), 10, mine_smart_contract_block_contract_call_microblock, mine_smart_contract_block_contract_call_microblock);
        miner_trace_replay_randomized(&mut miner_trace);
    }
    
    #[test]
    fn mine_anchored_smart_contract_block_contract_call_microblock_stacks_fork() {
        mine_stacks_blocks_2_forks_2_miners_1_burnchain(&"smart-contract-block-contract-call-microblock-stacks-fork".to_string(), 10, mine_smart_contract_block_contract_call_microblock, mine_smart_contract_block_contract_call_microblock);
    }
    
    #[test]
    #[ignore]
    fn mine_anchored_smart_contract_block_contract_call_microblock_stacks_fork_random() {
        let mut miner_trace = mine_stacks_blocks_2_forks_2_miners_1_burnchain(&"smart-contract-block-contract-call-microblock-stacks-fork-random".to_string(), 10, mine_smart_contract_block_contract_call_microblock, mine_smart_contract_block_contract_call_microblock);
        miner_trace_replay_randomized(&mut miner_trace);
    }

    #[test]
    fn mine_anchored_smart_contract_block_contract_call_microblock_burnchain_fork() {
        mine_stacks_blocks_1_fork_2_miners_2_burnchains(&"smart-contract-block-contract-call-microblock-burnchain-fork".to_string(), 10, mine_smart_contract_block_contract_call_microblock, mine_smart_contract_block_contract_call_microblock);
    }
    
    #[test]
    fn mine_anchored_smart_contract_block_contract_call_microblock_burnchain_fork_random() {
        let mut miner_trace = mine_stacks_blocks_1_fork_2_miners_2_burnchains(&"smart-contract-block-contract-call-microblock-burnchain-fork-random".to_string(), 10, mine_smart_contract_block_contract_call_microblock, mine_smart_contract_block_contract_call_microblock);
        miner_trace_replay_randomized(&mut miner_trace);
    }
    
    #[test]
    fn mine_anchored_smart_contract_block_contract_call_microblock_burnchain_fork_stacks_fork() {
        mine_stacks_blocks_2_forks_2_miners_2_burnchains(&"smart-contract-block-contract-call-microblock-burnchain-stacks-fork".to_string(), 10, mine_smart_contract_block_contract_call_microblock, mine_smart_contract_block_contract_call_microblock);
    }
    
    #[test]
    fn mine_anchored_smart_contract_block_contract_call_microblock_burnchain_fork_stacks_fork_random() {
        let mut miner_trace = mine_stacks_blocks_2_forks_2_miners_2_burnchains(&"smart-contract-block-contract-call-microblock-burnchain-stacks-fork-random".to_string(), 10, mine_smart_contract_block_contract_call_microblock, mine_smart_contract_block_contract_call_microblock);
        miner_trace_replay_randomized(&mut miner_trace);
    }
    
    #[test]
    fn mine_anchored_smart_contract_block_contract_call_microblock_exception_single() {
        mine_stacks_blocks_1_fork_1_miner_1_burnchain(&"smart-contract-block-contract-call-microblock-exception".to_string(), 10, mine_smart_contract_block_contract_call_microblock_exception, |_, _| true);
    }
    
    #[test]
    fn mine_anchored_smart_contract_block_contract_call_microblock_exception_single_random() {
        let mut miner_trace = mine_stacks_blocks_1_fork_1_miner_1_burnchain(&"smart-contract-block-contract-call-microblock-exception-random".to_string(), 10, mine_smart_contract_block_contract_call_microblock_exception, |_, _| true);
        miner_trace_replay_randomized(&mut miner_trace);
    }

    #[test]
    fn mine_anchored_smart_contract_block_contract_call_microblock_exception_multiple_miners() {
        mine_stacks_blocks_1_fork_2_miners_1_burnchain(&"smart-contract-block-contract-call-microblock-exception-multiple-miners".to_string(), 10, mine_smart_contract_block_contract_call_microblock_exception, mine_smart_contract_block_contract_call_microblock_exception);
    }
    
    #[test]
    fn mine_anchored_smart_contract_block_contract_call_microblock_exception_multiple_miners_random() {
        let mut miner_trace = mine_stacks_blocks_1_fork_2_miners_1_burnchain(&"smart-contract-block-contract-call-microblock-exception-multiple-miners-random".to_string(), 10, mine_smart_contract_block_contract_call_microblock_exception, mine_smart_contract_block_contract_call_microblock_exception);
        miner_trace_replay_randomized(&mut miner_trace);
    }
    
    #[test]
    fn mine_anchored_smart_contract_block_contract_call_microblock_exception_stacks_fork() {
        mine_stacks_blocks_2_forks_2_miners_1_burnchain(&"smart-contract-block-contract-call-microblock-exception-stacks-fork".to_string(), 10, mine_smart_contract_block_contract_call_microblock_exception, mine_smart_contract_block_contract_call_microblock_exception);
    }
    
    #[test]
    #[ignore]
    fn mine_anchored_smart_contract_block_contract_call_microblock_exception_stacks_fork_random() {
        let mut miner_trace = mine_stacks_blocks_2_forks_2_miners_1_burnchain(&"smart-contract-block-contract-call-microblock-exception-stacks-fork-random".to_string(), 10, mine_smart_contract_block_contract_call_microblock_exception, mine_smart_contract_block_contract_call_microblock_exception);
        miner_trace_replay_randomized(&mut miner_trace);
    }

    #[test]
    fn mine_anchored_smart_contract_block_contract_call_microblock_exception_burnchain_fork() {
        mine_stacks_blocks_1_fork_2_miners_2_burnchains(&"smart-contract-block-contract-call-microblock-exception-burnchain-fork".to_string(), 10, mine_smart_contract_block_contract_call_microblock_exception, mine_smart_contract_block_contract_call_microblock_exception);
    }
    
    #[test]
    fn mine_anchored_smart_contract_block_contract_call_microblock_exception_burnchain_fork_random() {
        let mut miner_trace = mine_stacks_blocks_1_fork_2_miners_2_burnchains(&"smart-contract-block-contract-call-microblock-exception-burnchain-fork-random".to_string(), 10, mine_smart_contract_block_contract_call_microblock_exception, mine_smart_contract_block_contract_call_microblock_exception);
        miner_trace_replay_randomized(&mut miner_trace);
    }
    
    #[test]
    fn mine_anchored_smart_contract_block_contract_call_microblock_exception_burnchain_fork_stacks_fork() {
        mine_stacks_blocks_2_forks_2_miners_2_burnchains(&"smart-contract-block-contract-call-microblock-exception-burnchain-stacks-fork".to_string(), 10, mine_smart_contract_block_contract_call_microblock_exception, mine_smart_contract_block_contract_call_microblock_exception);
    }
    
    #[test]
    fn mine_anchored_smart_contract_block_contract_call_microblock_exception_burnchain_fork_stacks_fork_random() {
        let mut miner_trace = mine_stacks_blocks_2_forks_2_miners_2_burnchains(&"smart-contract-block-contract-call-microblock-exception-burnchain-stacks-fork-random".to_string(), 10, mine_smart_contract_block_contract_call_microblock_exception, mine_smart_contract_block_contract_call_microblock_exception);
        miner_trace_replay_randomized(&mut miner_trace);
    }

    #[test]
    fn mine_empty_anchored_block_deterministic_pubkeyhash_burnchain_fork() {
        mine_stacks_blocks_1_fork_2_miners_2_burnchains(&"mine_empty_anchored_block_deterministic_pubkeyhash_burnchain_fork".to_string(), 10, mine_empty_anchored_block_with_burn_height_pubkh, mine_empty_anchored_block_with_burn_height_pubkh);
    }
    
    #[test]
    fn mine_empty_anchored_block_deterministic_pubkeyhash_stacks_fork() {
        mine_stacks_blocks_2_forks_2_miners_1_burnchain(&"mine_empty_anchored_block_deterministic_pubkeyhash_stacks_fork".to_string(), 10, mine_empty_anchored_block_with_stacks_height_pubkh, mine_empty_anchored_block_with_stacks_height_pubkh);
    }
    
    #[test]
    fn mine_empty_anchored_block_deterministic_pubkeyhash_stacks_fork_at_genesis() {
        mine_stacks_blocks_2_forks_at_height_2_miners_1_burnchain(&"mine_empty_anchored_block_deterministic_pubkeyhash_stacks_fork_at_genesis".to_string(), 10, 0, mine_empty_anchored_block_with_stacks_height_pubkh, mine_empty_anchored_block_with_stacks_height_pubkh);
    }

    #[test]
    fn mine_anchored_invalid_token_transfer_blocks_single() {
        let miner_trace = mine_stacks_blocks_1_fork_1_miner_1_burnchain(&"invalid-token-transfers".to_string(), 10, mine_invalid_token_transfers_block, |_, _| false);

        let full_test_name = "invalid-token-transfers-1_fork_1_miner_1_burnchain";
        let chainstate = open_chainstate(false, 0x80000000, full_test_name);

        // each block must be orphaned
        for point in miner_trace.points.iter() {
            for (height, bc) in point.block_commits.iter() {
                assert!(StacksChainState::is_block_orphaned(&chainstate.blocks_db, &bc.burn_header_hash, &bc.block_header_hash).unwrap());
            }
        }
    }

    // TODO: merge with vm/tests/integrations.rs.
    // Distinct here because we use a different testnet ID
    pub fn make_user_contract_publish(sender: &StacksPrivateKey, nonce: u64, fee_rate: u64,
                                      contract_name: &str, contract_content: &str) -> StacksTransaction {
        let name = ContractName::from(contract_name);
        let code_body = StacksString::from_string(&contract_content.to_string()).unwrap();

        let payload = TransactionSmartContract { name, code_body };

        sign_standard_singlesig_tx(payload.into(), sender, nonce, fee_rate)
    }

    pub fn make_user_stacks_transfer(sender: &StacksPrivateKey, nonce: u64, fee_rate: u64,
                                    recipient: &PrincipalData, amount: u64) -> StacksTransaction {
        let payload = TransactionPayload::TokenTransfer(recipient.clone(), amount, TokenTransferMemo([0; 34]));
        sign_standard_singlesig_tx(payload.into(), sender, nonce, fee_rate)
    }

    pub fn make_user_coinbase(sender: &StacksPrivateKey, nonce: u64, fee_rate: u64) -> StacksTransaction {
        let payload = TransactionPayload::Coinbase(CoinbasePayload([0; 32]));
        sign_standard_singlesig_tx(payload.into(), sender, nonce, fee_rate)
    }

    pub fn sign_standard_singlesig_tx(payload: TransactionPayload,
                                      sender: &StacksPrivateKey, nonce: u64, fee_rate: u64) -> StacksTransaction {
        let mut spending_condition = TransactionSpendingCondition::new_singlesig_p2pkh(StacksPublicKey::from_private(sender))
            .expect("Failed to create p2pkh spending condition from public key.");
        spending_condition.set_nonce(nonce);
        spending_condition.set_fee_rate(fee_rate);
        let auth = TransactionAuth::Standard(spending_condition);
        let mut unsigned_tx = StacksTransaction::new(TransactionVersion::Testnet, auth, payload);

        unsigned_tx.chain_id = 0x80000000;
        unsigned_tx.post_condition_mode = TransactionPostConditionMode::Allow;

        let mut tx_signer = StacksTransactionSigner::new(&unsigned_tx);
        tx_signer.sign_origin(sender).unwrap();

        tx_signer.get_tx().unwrap()
    }

    #[test]
    fn test_build_anchored_blocks_empty() {
        let peer_config = TestPeerConfig::new("test_build_anchored_blocks_empty", 2000, 2001);
        let mut peer = TestPeer::new(peer_config);

        let chainstate_path = peer.chainstate_path.clone();

        let num_blocks = 10;
        let first_stacks_block_height = {
            let sn = BurnDB::get_canonical_burn_chain_tip(&peer.burndb.as_ref().unwrap().conn()).unwrap();
            sn.block_height
        };

        let mut last_block : Option<StacksBlock> = None;
        for tenure_id in 0..num_blocks {
            // send transactions to the mempool
            let tip = BurnDB::get_canonical_burn_chain_tip(&peer.burndb.as_ref().unwrap().conn()).unwrap();

            assert_eq!(tip.block_height, first_stacks_block_height + (tenure_id as u64));
            if let Some(block) = last_block {
                assert_eq!(tip.winning_stacks_block_hash, block.block_hash());
            }

            let (burn_ops, stacks_block, microblocks) = peer.make_tenure(|ref mut miner, ref mut burndb, ref mut chainstate, vrf_proof, ref parent_opt, ref parent_microblock_header_opt| {
                let parent_tip = match parent_opt {
                    None => {
                        StacksChainState::get_genesis_header_info(&chainstate.headers_db).unwrap()
                    }
                    Some(block) => {
                        let ic = burndb.index_conn();
                        let snapshot = BurnDB::get_block_snapshot_for_winning_stacks_block(&ic, &tip.burn_header_hash, &block.block_hash()).unwrap().unwrap();      // succeeds because we don't fork
                        StacksChainState::get_anchored_block_header_info(&chainstate.headers_db, &snapshot.burn_header_hash, &snapshot.winning_stacks_block_hash).unwrap().unwrap()
                    }
                };
                
                let parent_header_hash = parent_tip.anchored_header.block_hash();
                let parent_tip_bhh = parent_tip.burn_header_hash.clone();

                let mempool = MemPoolDB::open(false, 0x80000000, &chainstate_path).unwrap();

                let coinbase_tx = make_coinbase(miner, tenure_id);

                let anchored_block = StacksBlockBuilder::build_anchored_block(chainstate, &mempool, &parent_tip, tip.total_burn, vrf_proof, Hash160([tenure_id as u8; 20]), &coinbase_tx, ExecutionCost::max_value()).unwrap();
                (anchored_block.0, vec![])
            });

            last_block = Some(stacks_block.clone());

            peer.next_burnchain_block(burn_ops.clone());
            peer.process_stacks_epoch_at_tip(&stacks_block, &microblocks);
        }
    }
    
    #[test]
    fn test_build_anchored_blocks_stx_transfers_single() {
        let privk = StacksPrivateKey::from_hex("42faca653724860da7a41bfcef7e6ba78db55146f6900de8cb2a9f760ffac70c01").unwrap();
        let addr = StacksAddress::from_public_keys(C32_ADDRESS_VERSION_TESTNET_SINGLESIG, &AddressHashMode::SerializeP2PKH, 1, &vec![StacksPublicKey::from_private(&privk)]).unwrap();

        let mut peer_config = TestPeerConfig::new("test_build_anchored_blocks_stx_transfers_single", 2002, 2003);
        peer_config.initial_balances = vec![
            (addr.to_account_principal(), 1000000000)
        ];

        let mut peer = TestPeer::new(peer_config);

        let chainstate_path = peer.chainstate_path.clone();

        let num_blocks = 10;
        let first_stacks_block_height = {
            let sn = BurnDB::get_canonical_burn_chain_tip(&peer.burndb.as_ref().unwrap().conn()).unwrap();
            sn.block_height
        };

        let recipient_addr_str = "ST1RFD5Q2QPK3E0F08HG9XDX7SSC7CNRS0QR0SGEV";
        let recipient = StacksAddress::from_string(recipient_addr_str).unwrap();
        let mut sender_nonce = 0;

        let mut last_block = None;
        for tenure_id in 0..num_blocks {
            // send transactions to the mempool
            let tip = BurnDB::get_canonical_burn_chain_tip(&peer.burndb.as_ref().unwrap().conn()).unwrap();

            let (burn_ops, stacks_block, microblocks) = peer.make_tenure(|ref mut miner, ref mut burndb, ref mut chainstate, vrf_proof, ref parent_opt, ref parent_microblock_header_opt| {
                let parent_tip = match parent_opt {
                    None => {
                        StacksChainState::get_genesis_header_info(&chainstate.headers_db).unwrap()
                    }
                    Some(block) => {
                        let ic = burndb.index_conn();
                        let snapshot = BurnDB::get_block_snapshot_for_winning_stacks_block(&ic, &tip.burn_header_hash, &block.block_hash()).unwrap().unwrap();      // succeeds because we don't fork
                        StacksChainState::get_anchored_block_header_info(&chainstate.headers_db, &snapshot.burn_header_hash, &snapshot.winning_stacks_block_hash).unwrap().unwrap()
                    }
                };

                let parent_header_hash = parent_tip.anchored_header.block_hash();
                let parent_tip_bhh = parent_tip.burn_header_hash.clone();

                let mut mempool = MemPoolDB::open(false, 0x80000000, &chainstate_path).unwrap();

                let coinbase_tx = make_coinbase(miner, tenure_id);

                // TODO: jude -- for some reason, this doesn't work on the first tenure.  Initial
                // balances aren't materialized if the tip is the genesis header.
                if tenure_id > 0 {
                    let stx_transfer = make_user_stacks_transfer(&privk, sender_nonce, 200, &recipient.to_account_principal(), 1);
                    sender_nonce += 1;

                    mempool.submit(&parent_tip_bhh, &parent_header_hash, stx_transfer).unwrap();
                } 
                let anchored_block = StacksBlockBuilder::build_anchored_block(chainstate, &mempool, &parent_tip, tip.total_burn, vrf_proof, Hash160([tenure_id as u8; 20]), &coinbase_tx, ExecutionCost::max_value()).unwrap();
                (anchored_block.0, vec![])
            });
            
            last_block = Some(stacks_block.clone());

            peer.next_burnchain_block(burn_ops.clone());
            peer.process_stacks_epoch_at_tip(&stacks_block, &microblocks);

            if tenure_id > 0 {
                // transaction was mined
                assert_eq!(stacks_block.txs.len(), 2);
                if let TransactionPayload::TokenTransfer(ref addr, ref amount, ref memo) = stacks_block.txs[1].payload {
                    assert_eq!(*addr, recipient.to_account_principal());
                    assert_eq!(*amount, 1);
                }
                else {
                    assert!(false);
                }
            }
        }
    }

    #[test]
    fn test_build_anchored_blocks_stx_transfers_multi() {
        let mut privks = vec![];
        let mut balances = vec![];
        let num_blocks = 10;

        for _ in 0..num_blocks {
            let privk = StacksPrivateKey::new();
            let addr = StacksAddress::from_public_keys(C32_ADDRESS_VERSION_TESTNET_SINGLESIG, &AddressHashMode::SerializeP2PKH, 1, &vec![StacksPublicKey::from_private(&privk)]).unwrap();

            privks.push(privk);
            balances.push((addr.to_account_principal(), 100000000));
        }

        let mut peer_config = TestPeerConfig::new("test_build_anchored_blocks_stx_transfers_multi", 2004, 2005);
        peer_config.initial_balances = balances;

        let mut peer = TestPeer::new(peer_config);

        let chainstate_path = peer.chainstate_path.clone();

        let first_stacks_block_height = {
            let sn = BurnDB::get_canonical_burn_chain_tip(&peer.burndb.as_ref().unwrap().conn()).unwrap();
            sn.block_height
        };

        let recipient_addr_str = "ST1RFD5Q2QPK3E0F08HG9XDX7SSC7CNRS0QR0SGEV";
        let recipient = StacksAddress::from_string(recipient_addr_str).unwrap();
        let mut sender_nonce = 0;

        let mut last_block = None;
        for tenure_id in 0..num_blocks {
            // send transactions to the mempool
            let tip = BurnDB::get_canonical_burn_chain_tip(&peer.burndb.as_ref().unwrap().conn()).unwrap();

            let (burn_ops, stacks_block, microblocks) = peer.make_tenure(|ref mut miner, ref mut burndb, ref mut chainstate, vrf_proof, ref parent_opt, ref parent_microblock_header_opt| {
                let parent_tip = match parent_opt {
                    None => {
                        StacksChainState::get_genesis_header_info(&chainstate.headers_db).unwrap()
                    }
                    Some(block) => {
                        let ic = burndb.index_conn();
                        let snapshot = BurnDB::get_block_snapshot_for_winning_stacks_block(&ic, &tip.burn_header_hash, &block.block_hash()).unwrap().unwrap();      // succeeds because we don't fork
                        StacksChainState::get_anchored_block_header_info(&chainstate.headers_db, &snapshot.burn_header_hash, &snapshot.winning_stacks_block_hash).unwrap().unwrap()
                    }
                };
                
                let parent_header_hash = parent_tip.anchored_header.block_hash();
                let parent_tip_bhh = parent_tip.burn_header_hash.clone();

                let mut mempool = MemPoolDB::open(false, 0x80000000, &chainstate_path).unwrap();

                let coinbase_tx = make_coinbase(miner, tenure_id);

                // TODO: jude -- for some reason, this doesn't work on the first tenure.  Initial
                // balances aren't materialized if the tip is the genesis header.
                if tenure_id > 0 {
                    for i in 0..5 {
                        let stx_transfer = make_user_stacks_transfer(&privks[i], sender_nonce, 200, &recipient.to_account_principal(), 1);
                        mempool.submit(&parent_tip_bhh, &parent_header_hash, stx_transfer).unwrap();
                    }
                    
                    // test pagination by timestamp
                    test_debug!("Delay for 1.5s");
                    sleep_ms(1500);

                    for i in 5..10 {
                        let stx_transfer = make_user_stacks_transfer(&privks[i], sender_nonce, 200, &recipient.to_account_principal(), 1);
                        mempool.submit(&parent_tip_bhh, &parent_header_hash, stx_transfer).unwrap();
                    }
                    
                    sender_nonce += 1;
                }

                let anchored_block = StacksBlockBuilder::build_anchored_block(chainstate, &mempool, &parent_tip, tip.total_burn, vrf_proof, Hash160([tenure_id as u8; 20]), &coinbase_tx, ExecutionCost::max_value()).unwrap();
                (anchored_block.0, vec![])
            });
            
            last_block = Some(stacks_block.clone());

            peer.next_burnchain_block(burn_ops.clone());
            peer.process_stacks_epoch_at_tip(&stacks_block, &microblocks);

            if tenure_id > 0 {
                // transaction was mined, even though they were staggerred by time
                assert_eq!(stacks_block.txs.len(), 11);
                for i in 1..11 {
                    if let TransactionPayload::TokenTransfer(ref addr, ref amount, ref memo) = stacks_block.txs[i].payload {
                        assert_eq!(*addr, recipient.to_account_principal());
                        assert_eq!(*amount, 1);
                    }
                    else {
                        assert!(false);
                    }
                }
            }
        }
    }
    
    #[test]
    fn test_build_anchored_blocks_skip_too_expensive() {
        let privk = StacksPrivateKey::from_hex("42faca653724860da7a41bfcef7e6ba78db55146f6900de8cb2a9f760ffac70c01").unwrap();
        let privk_extra = StacksPrivateKey::from_hex("f67c7437f948ca1834602b28595c12ac744f287a4efaf70d437042a6afed81bc01").unwrap();
        let mut privks_expensive = vec![];
        let mut initial_balances = vec![];
        let num_blocks = 10;
        for i in 0..num_blocks {
            let pk = StacksPrivateKey::new();
            let addr = StacksAddress::from_public_keys(C32_ADDRESS_VERSION_TESTNET_SINGLESIG, &AddressHashMode::SerializeP2PKH, 1, &vec![StacksPublicKey::from_private(&pk)]).unwrap().to_account_principal();

            privks_expensive.push(pk);
            initial_balances.push((addr, 10000000000));
        }


        let addr = StacksAddress::from_public_keys(C32_ADDRESS_VERSION_TESTNET_SINGLESIG, &AddressHashMode::SerializeP2PKH, 1, &vec![StacksPublicKey::from_private(&privk)]).unwrap();
        let addr_extra = StacksAddress::from_public_keys(C32_ADDRESS_VERSION_TESTNET_SINGLESIG, &AddressHashMode::SerializeP2PKH, 1, &vec![StacksPublicKey::from_private(&privk_extra)]).unwrap();
        
        initial_balances.push((addr.to_account_principal(), 100000000000));
        initial_balances.push((addr_extra.to_account_principal(), 200000000000));

        let mut peer_config = TestPeerConfig::new("test_build_anchored_blocks_skip_too_expensive", 2006, 2007);
        peer_config.initial_balances = initial_balances;

        let mut peer = TestPeer::new(peer_config);

        let chainstate_path = peer.chainstate_path.clone();

        let first_stacks_block_height = {
            let sn = BurnDB::get_canonical_burn_chain_tip(&peer.burndb.as_ref().unwrap().conn()).unwrap();
            sn.block_height
        };

        let recipient_addr_str = "ST1RFD5Q2QPK3E0F08HG9XDX7SSC7CNRS0QR0SGEV";
        let recipient = StacksAddress::from_string(recipient_addr_str).unwrap();
        let mut sender_nonce = 0;

        let mut last_block = None;
        for tenure_id in 0..num_blocks {
            // send transactions to the mempool
            let tip = BurnDB::get_canonical_burn_chain_tip(&peer.burndb.as_ref().unwrap().conn()).unwrap();

            let (burn_ops, stacks_block, microblocks) = peer.make_tenure(|ref mut miner, ref mut burndb, ref mut chainstate, vrf_proof, ref parent_opt, ref parent_microblock_header_opt| {
                let parent_tip = match parent_opt {
                    None => {
                        StacksChainState::get_genesis_header_info(&chainstate.headers_db).unwrap()
                    }
                    Some(block) => {
                        let ic = burndb.index_conn();
                        let snapshot = BurnDB::get_block_snapshot_for_winning_stacks_block(&ic, &tip.burn_header_hash, &block.block_hash()).unwrap().unwrap();      // succeeds because we don't fork
                        StacksChainState::get_anchored_block_header_info(&chainstate.headers_db, &snapshot.burn_header_hash, &snapshot.winning_stacks_block_hash).unwrap().unwrap()
                    }
                };
                
                let parent_header_hash = parent_tip.anchored_header.block_hash();
                let parent_tip_bhh = parent_tip.burn_header_hash.clone();
                let coinbase_tx = make_coinbase(miner, tenure_id);

                let mut mempool = MemPoolDB::open(false, 0x80000000, &chainstate_path).unwrap();

                // TODO: jude -- for some reason, this doesn't work on the first tenure.  Initial
                // balances aren't materialized if the tip is the genesis header.
                if tenure_id > 0 {
                    let mut expensive_part = vec![];
                    for i in 0..100 {
                        expensive_part.push(format!("(define-data-var var-{} int 0)", i));
                    }
                    let contract = format!("{}
                    (define-data-var bar int 0)
                    (define-public (get-bar) (ok (var-get bar)))
                    (define-public (set-bar (x int) (y int))
                      (begin (var-set bar (/ x y)) (ok (var-get bar))))", expensive_part.join("\n"));

                    // fee high enough to get mined first
                    let stx_transfer = make_user_stacks_transfer(&privk, sender_nonce, (4*contract.len()) as u64, &recipient.to_account_principal(), 1);
                    mempool.submit(&parent_tip_bhh, &parent_header_hash, stx_transfer).unwrap();

                    // will never get mined
                    let contract_tx = make_user_contract_publish(&privks_expensive[tenure_id], 0, (2*contract.len()) as u64, &format!("hello-world-{}", tenure_id), &contract);

                    mempool.submit(&parent_tip_bhh, &parent_header_hash, contract_tx).unwrap();
                    
                    // will get mined last
                    let stx_transfer = make_user_stacks_transfer(&privk_extra, sender_nonce, 300, &recipient.to_account_principal(), 1);
                    mempool.submit(&parent_tip_bhh, &parent_header_hash, stx_transfer).unwrap();
                    
                    sender_nonce += 1;
                }
               
                // enough for the first stx-transfer, but not for the analysis of the smart
                // contract.
                let execution_cost = ExecutionCost {
                    write_length: 100,
                    write_count: 100,
                    read_length: 100,
                    read_count: 100,
                    runtime: 3350
                };

                let anchored_block = StacksBlockBuilder::build_anchored_block(chainstate, &mempool, &parent_tip, tip.total_burn, vrf_proof, Hash160([tenure_id as u8; 20]), &coinbase_tx, execution_cost).unwrap();
                (anchored_block.0, vec![])
            });
            
            last_block = Some(stacks_block.clone());

            peer.next_burnchain_block(burn_ops.clone());
            peer.process_stacks_epoch_at_tip(&stacks_block, &microblocks);

            if tenure_id > 0 {
                // expensive transaction was not mined, but the two stx-transfers were
                assert_eq!(stacks_block.txs.len(), 3);
                for tx in stacks_block.txs.iter() {
                    match tx.payload {
                        TransactionPayload::Coinbase(..) => {},
                        TransactionPayload::TokenTransfer(ref recipient, ref amount, ref memo) => {},
                        _ => {
                            assert!(false);
                        }
                    }
                }
            }
        }
    }
    
    #[test]
    fn test_build_anchored_blocks_multiple_chaintips() {
        let mut privks = vec![];
        let mut balances = vec![];
        let num_blocks = 10;

        for _ in 0..num_blocks {
            let privk = StacksPrivateKey::new();
            let addr = StacksAddress::from_public_keys(C32_ADDRESS_VERSION_TESTNET_SINGLESIG, &AddressHashMode::SerializeP2PKH, 1, &vec![StacksPublicKey::from_private(&privk)]).unwrap();

            privks.push(privk);
            balances.push((addr.to_account_principal(), 100000000));
        }

        let mut peer_config = TestPeerConfig::new("test_build_anchored_blocks_multiple_chaintips", 2008, 2009);
        peer_config.initial_balances = balances;

        let mut peer = TestPeer::new(peer_config);

        let chainstate_path = peer.chainstate_path.clone();

        let first_stacks_block_height = {
            let sn = BurnDB::get_canonical_burn_chain_tip(&peer.burndb.as_ref().unwrap().conn()).unwrap();
            sn.block_height
        };

        let mut last_block = None;
        for tenure_id in 0..num_blocks {
            // send transactions to the mempool
            let tip = BurnDB::get_canonical_burn_chain_tip(&peer.burndb.as_ref().unwrap().conn()).unwrap();

            let (burn_ops, stacks_block, microblocks) = peer.make_tenure(|ref mut miner, ref mut burndb, ref mut chainstate, vrf_proof, ref parent_opt, ref parent_microblock_header_opt| {
                let parent_tip = match parent_opt {
                    None => {
                        StacksChainState::get_genesis_header_info(&chainstate.headers_db).unwrap()
                    }
                    Some(block) => {
                        let ic = burndb.index_conn();
                        let snapshot = BurnDB::get_block_snapshot_for_winning_stacks_block(&ic, &tip.burn_header_hash, &block.block_hash()).unwrap().unwrap();      // succeeds because we don't fork
                        StacksChainState::get_anchored_block_header_info(&chainstate.headers_db, &snapshot.burn_header_hash, &snapshot.winning_stacks_block_hash).unwrap().unwrap()
                    }
                };
                
                let parent_header_hash = parent_tip.anchored_header.block_hash();
                let parent_tip_bhh = parent_tip.burn_header_hash.clone();
                let coinbase_tx = make_coinbase(miner, tenure_id);

                let mut mempool = MemPoolDB::open(false, 0x80000000, &chainstate_path).unwrap();

                if tenure_id > 0 {
                    let contract = "
                    (define-data-var bar int 0)
                    (define-public (get-bar) (ok (var-get bar)))
                    (define-public (set-bar (x int) (y int))
                      (begin (var-set bar (/ x y)) (ok (var-get bar))))";

                    let contract_tx = make_user_contract_publish(&privks[tenure_id], 0, (2*contract.len()) as u64, &format!("hello-world-{}", tenure_id), &contract);
                    mempool.submit(&parent_tip_bhh, &parent_header_hash, contract_tx).unwrap();
                }

                let execution_cost = 
                    if tenure_id < num_blocks - 1 {
                        // doesn't allow it to get mined yet, but it'll sit in the mempool.
                        ExecutionCost {
                            write_length: 0,
                            write_count: 0,
                            read_length: 0,
                            read_count: 0,
                            runtime: 0
                        }
                    }
                    else {
                        // last block allows _everything_ to get mined
                        ExecutionCost::max_value()
                    };
                
                let anchored_block = StacksBlockBuilder::build_anchored_block(chainstate, &mempool, &parent_tip, tip.total_burn, vrf_proof, Hash160([tenure_id as u8; 20]), &coinbase_tx, execution_cost).unwrap();
                (anchored_block.0, vec![])
            });
            
            last_block = Some(stacks_block.clone());

            peer.next_burnchain_block(burn_ops.clone());
            peer.process_stacks_epoch_at_tip(&stacks_block, &microblocks);

            if tenure_id < num_blocks - 1 {
                assert_eq!(stacks_block.txs.len(), 1);
            }
            else {
                assert_eq!(stacks_block.txs.len(), num_blocks);
            }
        }
    }
    
    #[test]
    fn test_build_anchored_blocks_empty_chaintips() {
        let mut privks = vec![];
        let mut balances = vec![];
        let num_blocks = 10;

        for _ in 0..num_blocks {
            let privk = StacksPrivateKey::new();
            let addr = StacksAddress::from_public_keys(C32_ADDRESS_VERSION_TESTNET_SINGLESIG, &AddressHashMode::SerializeP2PKH, 1, &vec![StacksPublicKey::from_private(&privk)]).unwrap();

            privks.push(privk);
            balances.push((addr.to_account_principal(), 100000000));
        }

        let mut peer_config = TestPeerConfig::new("test_build_anchored_blocks_empty_chaintips", 2010, 2011);
        peer_config.initial_balances = balances;

        let mut peer = TestPeer::new(peer_config);

        let chainstate_path = peer.chainstate_path.clone();

        let first_stacks_block_height = {
            let sn = BurnDB::get_canonical_burn_chain_tip(&peer.burndb.as_ref().unwrap().conn()).unwrap();
            sn.block_height
        };

        let mut last_block = None;
        for tenure_id in 0..num_blocks {
            // send transactions to the mempool
            let tip = BurnDB::get_canonical_burn_chain_tip(&peer.burndb.as_ref().unwrap().conn()).unwrap();

            let (burn_ops, stacks_block, microblocks) = peer.make_tenure(|ref mut miner, ref mut burndb, ref mut chainstate, vrf_proof, ref parent_opt, ref parent_microblock_header_opt| {
                let parent_tip = match parent_opt {
                    None => {
                        StacksChainState::get_genesis_header_info(&chainstate.headers_db).unwrap()
                    }
                    Some(block) => {
                        let ic = burndb.index_conn();
                        let snapshot = BurnDB::get_block_snapshot_for_winning_stacks_block(&ic, &tip.burn_header_hash, &block.block_hash()).unwrap().unwrap();      // succeeds because we don't fork
                        StacksChainState::get_anchored_block_header_info(&chainstate.headers_db, &snapshot.burn_header_hash, &snapshot.winning_stacks_block_hash).unwrap().unwrap()
                    }
                };
                
                let parent_header_hash = parent_tip.anchored_header.block_hash();
                let parent_tip_bhh = parent_tip.burn_header_hash.clone();
                let coinbase_tx = make_coinbase(miner, tenure_id);

                let mut mempool = MemPoolDB::open(false, 0x80000000, &chainstate_path).unwrap();

                let anchored_block = StacksBlockBuilder::build_anchored_block(chainstate, &mempool, &parent_tip, tip.total_burn, vrf_proof, Hash160([tenure_id as u8; 20]), &coinbase_tx, ExecutionCost::max_value()).unwrap();

                // submit a transaction for the _next_ block to pick up
                if tenure_id > 0 {
                    let contract = "
                    (define-data-var bar int 0)
                    (define-public (get-bar) (ok (var-get bar)))
                    (define-public (set-bar (x int) (y int))
                      (begin (var-set bar (/ x y)) (ok (var-get bar))))";

                    let contract_tx = make_user_contract_publish(&privks[tenure_id], 0, (2*contract.len()) as u64, &format!("hello-world-{}", tenure_id), &contract);
                    mempool.submit(&parent_tip_bhh, &parent_header_hash, contract_tx).unwrap();
                }
                
                (anchored_block.0, vec![])
            });
            
            last_block = Some(stacks_block.clone());

            peer.next_burnchain_block(burn_ops.clone());
            peer.process_stacks_epoch_at_tip(&stacks_block, &microblocks);
           
            test_debug!("\n\ncheck tenure {}: {} transactions\n", tenure_id, stacks_block.txs.len());
            
            if tenure_id > 1 {
                // two transactions after the first two tenures
                assert_eq!(stacks_block.txs.len(), 2);
            }
            else {
                assert_eq!(stacks_block.txs.len(), 1);
            }
        }
    }

    // TODO: invalid block with duplicate microblock public key hash (okay between forks, but not
    // within the same fork)
    // TODO: (BLOCKED) build off of different points in the same microblock stream
    // TODO; skipped blocks
    // TODO: missing blocks
    // TODO: invalid blocks
    // TODO: no-sortition
    // TODO: burnchain forks, and we mine the same anchored stacks block in the beginnings of the two descendent
    // forks.  Verify all descendents are unique -- if A --> B and A --> C, and B --> D and C -->
    // E, and B == C, verify that it is never the case that D == E (but it is allowed that B == C
    // if the burnchain forks).
    // TODO: confirm that if A is accepted but B is rejected, then C must also be rejected even if
    // it's on a different burnchain fork.
    // TODO: confirm that we can process B and C separately, even though they're the same block
    // TODO: poison microblocks
    // TODO: verify that the Clarity MARF stores _only_ Clarity data
}<|MERGE_RESOLUTION|>--- conflicted
+++ resolved
@@ -587,72 +587,6 @@
         Ok(builder)
     }
 
-<<<<<<< HEAD
-=======
-    /// Walk the mempool back to the first chain tip that has a transction we can mine.
-    /// Returns (burn hash, block hash, block height, timestamp)
-    fn walk_mempool(mempool: &MemPoolDB, chainstate: &mut StacksChainState, tip_burn_header_hash: &BurnchainHeaderHash, tip_block_hash: &BlockHeaderHash, tip_height: u64) -> Result<Option<(BurnchainHeaderHash, BlockHeaderHash, u64, u64)>, Error> {
-        // Walk back to the next-highest
-        // ancestor of this tip, and see if we can include anything from there.
-        let next_height = MemPoolDB::get_previous_block_height(mempool.conn(), tip_height)?.unwrap_or(0);
-        if next_height == 0 && tip_height == 0 {
-            // we're done -- tried every tx
-            debug!("Done scanning mempool -- at height 0");
-            return Ok(None);
-        }
-
-        let mut next_tips = MemPoolDB::get_chain_tips_at_height(mempool.conn(), next_height)?;
-        if next_tips.len() == 0 {
-            // we're done -- no more chain tips
-            debug!("Done scanning mempool -- no chain tips at height {}", next_height);
-            return Ok(None);
-        }
-        
-        let ancestor_tip = {
-            let mut headers_tx = chainstate.headers_tx_begin()?;
-            match StacksChainState::get_index_tip_ancestor(&mut headers_tx, &StacksBlockHeader::make_index_block_hash(tip_burn_header_hash, tip_block_hash), next_height)? {
-                Some(tip_info) => tip_info,
-                None => {
-                    // no such ancestor.  We're done
-                    debug!("Done scanning mempool -- no ancestor at height {} off of {}/{} ({})", next_height, tip_burn_header_hash, tip_block_hash, StacksBlockHeader::make_index_block_hash(tip_burn_header_hash, tip_block_hash));
-                    return Ok(None);
-                }
-            }
-        };
-        
-        // find out which tip is the ancestor tip
-        let mut found = false;
-        let mut next_tip_burn_header_hash = tip_burn_header_hash.clone();
-        let mut next_tip_block_hash = tip_block_hash.clone();
-
-        for (burn_bhh, block_bhh) in next_tips.drain(..) {
-            test_debug!("mempool tip: {}/{}", &burn_bhh, &block_bhh);
-            if ancestor_tip.burn_header_hash == burn_bhh && ancestor_tip.anchored_header.block_hash() == block_bhh {
-                found = true;
-                next_tip_burn_header_hash = burn_bhh;
-                next_tip_block_hash = block_bhh;
-                break;
-            }
-        }
-        
-        if !found {
-            // no such ancestor.  We're done.
-            debug!("Done scanning mempool -- none of the available prior chain tips at {} is an ancestor of {}/{}", next_height, tip_burn_header_hash, tip_block_hash);
-            return Ok(None);
-        }
-
-        let next_timestamp = match MemPoolDB::get_next_timestamp(mempool.conn(), &next_tip_burn_header_hash, &next_tip_block_hash, 0)? {
-            Some(ts) => ts,
-            None => {
-                unreachable!("No transactions at a chain tip that exists");
-            }
-        };
-        
-        debug!("Will start scaning mempool at {}/{} height={} ts={}", &next_tip_burn_header_hash, &next_tip_block_hash, next_height, next_timestamp);
-        Ok(Some((next_tip_burn_header_hash, next_tip_block_hash, next_height, next_timestamp)))
-    }
-
->>>>>>> 8bce1e5d
     /// Given access to the mempool, mine an anchored block with no more than the given execution cost.
     ///   returns the assembled block, and the consumed execution budget.
     pub fn build_anchored_block(chainstate_handle: &StacksChainState,       // not directly used; used as a handle to open other chainstates
