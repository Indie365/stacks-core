// Copyright (C) 2013-2020 Blockstack PBC, a public benefit corporation
// Copyright (C) 2020 Stacks Open Internet Foundation
//
// This program is free software: you can redistribute it and/or modify
// it under the terms of the GNU General Public License as published by
// the Free Software Foundation, either version 3 of the License, or
// (at your option) any later version.
//
// This program is distributed in the hope that it will be useful,
// but WITHOUT ANY WARRANTY; without even the implied warranty of
// MERCHANTABILITY or FITNESS FOR A PARTICULAR PURPOSE.  See the
// GNU General Public License for more details.
//
// You should have received a copy of the GNU General Public License
// along with this program.  If not, see <http://www.gnu.org/licenses/>.

use std::cmp;
use std::collections::{BTreeMap, HashMap, HashSet, VecDeque};
use std::convert::{TryFrom, TryInto};
use std::fs;
use std::path::PathBuf;
use std::sync::mpsc::SyncSender;
use std::sync::Arc;
use std::sync::Mutex;
use std::time::Duration;

use crate::burnchains::{
    affirmation::{AffirmationMap, AffirmationMapEntry},
    bitcoin::indexer::BitcoinIndexer,
    db::{
        BlockCommitMetadata, BurnchainBlockData, BurnchainDB, BurnchainDBTransaction,
        BurnchainHeaderReader,
    },
    Address, Burnchain, BurnchainBlockHeader, Error as BurnchainError, PoxConstants, Txid,
};
use crate::chainstate::burn::{
    db::sortdb::{SortitionDB, SortitionDBConn, SortitionHandleTx},
    operations::leader_block_commit::{RewardSetInfo, BURN_BLOCK_MINED_AT_MODULUS},
    operations::BlockstackOperationType,
    operations::LeaderBlockCommitOp,
    BlockSnapshot, ConsensusHash,
};
use crate::chainstate::coordinator::comm::{
    ArcCounterCoordinatorNotices, CoordinatorEvents, CoordinatorNotices, CoordinatorReceivers,
};
use crate::chainstate::stacks::address::PoxAddress;
use crate::chainstate::stacks::index::MarfTrieId;
use crate::chainstate::stacks::{
    db::{
        accounts::MinerReward, ChainStateBootData, ClarityTx, MinerRewardInfo, StacksChainState,
        StacksEpochReceipt, StacksHeaderInfo,
    },
    events::{StacksTransactionEvent, StacksTransactionReceipt, TransactionOrigin},
    miner::{signal_mining_blocked, signal_mining_ready, MinerStatus},
    Error as ChainstateError, StacksBlock, StacksBlockHeader, TransactionPayload,
};
use crate::core::StacksEpoch;
use crate::monitoring::{
    increment_contract_calls_processed, increment_stx_blocks_processed_counter,
};
use crate::net::atlas::{AtlasConfig, AttachmentInstance};
use crate::util_lib::db::DBConn;
use crate::util_lib::db::DBTx;
use crate::util_lib::db::Error as DBError;
use clarity::vm::{
    costs::ExecutionCost,
    types::{PrincipalData, QualifiedContractIdentifier},
    Value,
};

use crate::core::StacksEpochId;
use crate::cost_estimates::{CostEstimator, FeeEstimator, PessimisticEstimator};
use crate::types::chainstate::{
    BlockHeaderHash, BurnchainHeaderHash, PoxId, SortitionId, StacksBlockId,
};
use clarity::vm::database::BurnStateDB;

use crate::chainstate::stacks::index::marf::MARFOpenOpts;

pub use self::comm::CoordinatorCommunication;

use super::stacks::boot::RewardSet;
use stacks_common::util::get_epoch_time_secs;

use crate::core::FIRST_BURNCHAIN_CONSENSUS_HASH;
use crate::core::FIRST_STACKS_BLOCK_HASH;

pub mod comm;
#[cfg(test)]
pub mod tests;

/// The 3 different states for the current
///  reward cycle's relationship to its PoX anchor
#[derive(Debug, Clone, PartialEq)]
pub enum PoxAnchorBlockStatus {
    SelectedAndKnown(BlockHeaderHash, Txid, RewardSet),
    SelectedAndUnknown(BlockHeaderHash, Txid),
    NotSelected,
}

#[derive(Debug, PartialEq)]
pub struct RewardCycleInfo {
    pub anchor_status: PoxAnchorBlockStatus,
}

impl RewardCycleInfo {
    pub fn selected_anchor_block(&self) -> Option<(&BlockHeaderHash, &Txid)> {
        use self::PoxAnchorBlockStatus::*;
        match self.anchor_status {
            SelectedAndUnknown(ref block, ref txid) | SelectedAndKnown(ref block, ref txid, _) => {
                Some((block, txid))
            }
            NotSelected => None,
        }
    }
    pub fn is_reward_info_known(&self) -> bool {
        use self::PoxAnchorBlockStatus::*;
        match self.anchor_status {
            SelectedAndUnknown(..) => false,
            SelectedAndKnown(..) | NotSelected => true,
        }
    }
    pub fn known_selected_anchor_block(&self) -> Option<&RewardSet> {
        use self::PoxAnchorBlockStatus::*;
        match self.anchor_status {
            SelectedAndUnknown(..) => None,
            SelectedAndKnown(_, _, ref reward_set) => Some(reward_set),
            NotSelected => None,
        }
    }
    pub fn known_selected_anchor_block_owned(self) -> Option<RewardSet> {
        use self::PoxAnchorBlockStatus::*;
        match self.anchor_status {
            SelectedAndUnknown(..) => None,
            SelectedAndKnown(_, _, reward_set) => Some(reward_set),
            NotSelected => None,
        }
    }
}

pub trait BlockEventDispatcher {
    fn announce_block(
        &self,
        block: &StacksBlock,
        metadata: &StacksHeaderInfo,
        receipts: &Vec<StacksTransactionReceipt>,
        parent: &StacksBlockId,
        winner_txid: Txid,
        matured_rewards: &Vec<MinerReward>,
        matured_rewards_info: Option<&MinerRewardInfo>,
        parent_burn_block_hash: BurnchainHeaderHash,
        parent_burn_block_height: u32,
        parent_burn_block_timestamp: u64,
        anchored_consumed: &ExecutionCost,
        mblock_confirmed_consumed: &ExecutionCost,
        pox_constants: &PoxConstants,
    );

    /// called whenever a burn block is about to be
    ///  processed for sortition. note, in the event
    ///  of PoX forks, this will be called _multiple_
    ///  times for the same burnchain header hash.
    fn announce_burn_block(
        &self,
        burn_block: &BurnchainHeaderHash,
        burn_block_height: u64,
        rewards: Vec<(PoxAddress, u64)>,
        burns: u64,
        reward_recipients: Vec<PoxAddress>,
    );
}

pub struct ChainsCoordinatorConfig {
    /// true: use affirmation maps before 2.1
    /// false: only use affirmation maps in 2.1 or later
    pub always_use_affirmation_maps: bool,
    /// true: always wait for canonical anchor blocks, even if it stalls the chain
    /// false: proceed to process new chain history even if we're missing an anchor block.
    pub require_affirmed_anchor_blocks: bool,
}

impl ChainsCoordinatorConfig {
    pub fn new() -> ChainsCoordinatorConfig {
        ChainsCoordinatorConfig {
            always_use_affirmation_maps: false,
            require_affirmed_anchor_blocks: true,
        }
    }
}

pub struct ChainsCoordinator<
    'a,
    T: BlockEventDispatcher,
    N: CoordinatorNotices,
    R: RewardSetProvider,
    CE: CostEstimator + ?Sized,
    FE: FeeEstimator + ?Sized,
> {
    canonical_sortition_tip: Option<SortitionId>,
    burnchain_blocks_db: BurnchainDB,
    chain_state_db: StacksChainState,
    sortition_db: SortitionDB,
    burnchain: Burnchain,
    attachments_tx: SyncSender<HashSet<AttachmentInstance>>,
    dispatcher: Option<&'a T>,
    cost_estimator: Option<&'a mut CE>,
    fee_estimator: Option<&'a mut FE>,
    reward_set_provider: R,
    notifier: N,
    atlas_config: AtlasConfig,
    config: ChainsCoordinatorConfig,
}

#[derive(Debug)]
pub enum Error {
    BurnchainBlockAlreadyProcessed,
    BurnchainError(BurnchainError),
    ChainstateError(ChainstateError),
    NonContiguousBurnchainBlock(BurnchainError),
    NoSortitions,
    FailedToProcessSortition(BurnchainError),
    DBError(DBError),
    NotPrepareEndBlock,
    NotPoXAnchorBlock,
}

impl From<BurnchainError> for Error {
    fn from(o: BurnchainError) -> Error {
        Error::BurnchainError(o)
    }
}

impl From<ChainstateError> for Error {
    fn from(o: ChainstateError) -> Error {
        Error::ChainstateError(o)
    }
}

impl From<DBError> for Error {
    fn from(o: DBError) -> Error {
        Error::DBError(o)
    }
}

pub trait RewardSetProvider {
    fn get_reward_set(
        &self,
        current_burn_height: u64,
        chainstate: &mut StacksChainState,
        burnchain: &Burnchain,
        sortdb: &SortitionDB,
        block_id: &StacksBlockId,
    ) -> Result<RewardSet, Error>;
}

pub struct OnChainRewardSetProvider();

impl RewardSetProvider for OnChainRewardSetProvider {
    fn get_reward_set(
        &self,
        current_burn_height: u64,
        chainstate: &mut StacksChainState,
        burnchain: &Burnchain,
        sortdb: &SortitionDB,
        block_id: &StacksBlockId,
    ) -> Result<RewardSet, Error> {
        let registered_addrs =
            chainstate.get_reward_addresses(burnchain, sortdb, current_burn_height, block_id)?;

        let liquid_ustx = chainstate.get_liquid_ustx(block_id);

        let (threshold, participation) = StacksChainState::get_reward_threshold_and_participation(
            &burnchain.pox_constants,
            &registered_addrs[..],
            liquid_ustx,
        );

        if !burnchain
            .pox_constants
            .enough_participation(participation, liquid_ustx)
        {
            info!("PoX reward cycle did not have enough participation. Defaulting to burn";
                  "burn_height" => current_burn_height,
                  "participation" => participation,
                  "liquid_ustx" => liquid_ustx,
                  "registered_addrs" => registered_addrs.len());
            return Ok(RewardSet::empty());
        } else {
            info!("PoX reward cycle threshold computed";
                  "burn_height" => current_burn_height,
                  "threshold" => threshold,
                  "participation" => participation,
                  "liquid_ustx" => liquid_ustx,
                  "registered_addrs" => registered_addrs.len());
        }

        let cur_epoch = SortitionDB::get_stacks_epoch(sortdb.conn(), current_burn_height)?.expect(
            &format!("FATAL: no epoch for burn height {}", current_burn_height),
        );

        Ok(StacksChainState::make_reward_set(
            threshold,
            registered_addrs,
            cur_epoch.epoch_id,
        ))
    }
}

impl<'a, T: BlockEventDispatcher, CE: CostEstimator + ?Sized, FE: FeeEstimator + ?Sized>
    ChainsCoordinator<'a, T, ArcCounterCoordinatorNotices, OnChainRewardSetProvider, CE, FE>
{
    pub fn run(
        config: ChainsCoordinatorConfig,
        chain_state_db: StacksChainState,
        burnchain: Burnchain,
        attachments_tx: SyncSender<HashSet<AttachmentInstance>>,
        dispatcher: &'a mut T,
        comms: CoordinatorReceivers,
        atlas_config: AtlasConfig,
        cost_estimator: Option<&mut CE>,
        fee_estimator: Option<&mut FE>,
        miner_status: Arc<Mutex<MinerStatus>>,
    ) where
        T: BlockEventDispatcher,
    {
        let stacks_blocks_processed = comms.stacks_blocks_processed.clone();
        let sortitions_processed = comms.sortitions_processed.clone();

        let sortition_db = SortitionDB::open(
            &burnchain.get_db_path(),
            true,
            burnchain.pox_constants.clone(),
        )
        .unwrap();
        let burnchain_blocks_db =
            BurnchainDB::open(&burnchain.get_burnchaindb_path(), false).unwrap();

        let canonical_sortition_tip =
            SortitionDB::get_canonical_sortition_tip(sortition_db.conn()).unwrap();

        let arc_notices = ArcCounterCoordinatorNotices {
            stacks_blocks_processed,
            sortitions_processed,
        };

        let mut inst = ChainsCoordinator {
            canonical_sortition_tip: Some(canonical_sortition_tip),
            burnchain_blocks_db,
            chain_state_db,
            sortition_db,
            burnchain,
            attachments_tx,
            dispatcher: Some(dispatcher),
            notifier: arc_notices,
            reward_set_provider: OnChainRewardSetProvider(),
            cost_estimator,
            fee_estimator,
            atlas_config,
            config,
        };

        loop {
            // timeout so that we handle Ctrl-C a little gracefully
            match comms.wait_on() {
                CoordinatorEvents::NEW_STACKS_BLOCK => {
                    signal_mining_blocked(miner_status.clone());
                    debug!("Received new stacks block notice");
                    match inst.handle_new_stacks_block() {
                        Ok(missing_block_opt) => {
                            if missing_block_opt.is_some() {
                                debug!(
                                    "Missing affirmed anchor block: {:?}",
                                    &missing_block_opt.as_ref().expect("unreachable")
                                );
                            }
                        }
                        Err(e) => {
                            warn!("Error processing new stacks block: {:?}", e);
                        }
                    }

                    signal_mining_ready(miner_status.clone());
                }
                CoordinatorEvents::NEW_BURN_BLOCK => {
                    signal_mining_blocked(miner_status.clone());
                    debug!("Received new burn block notice");
                    match inst.handle_new_burnchain_block() {
                        Ok(missing_block_opt) => {
                            if missing_block_opt.is_some() {
                                debug!(
                                    "Missing canonical anchor block {}",
                                    &missing_block_opt.clone().unwrap()
                                );
                            }
                        }
                        Err(e) => {
                            warn!("Error processing new burn block: {:?}", e);
                        }
                    }
                    signal_mining_ready(miner_status.clone());
                }
                CoordinatorEvents::STOP => {
                    signal_mining_blocked(miner_status.clone());
                    debug!("Received stop notice");
                    return;
                }
                CoordinatorEvents::TIMEOUT => {}
            }
        }
    }
}

impl<'a, T: BlockEventDispatcher, U: RewardSetProvider> ChainsCoordinator<'a, T, (), U, (), ()> {
    #[cfg(test)]
    pub fn test_new(
        burnchain: &Burnchain,
        chain_id: u32,
        path: &str,
        reward_set_provider: U,
        attachments_tx: SyncSender<HashSet<AttachmentInstance>>,
    ) -> ChainsCoordinator<'a, T, (), U, (), ()> {
        ChainsCoordinator::test_new_with_observer(
            burnchain,
            chain_id,
            path,
            reward_set_provider,
            attachments_tx,
            None,
        )
    }

    #[cfg(test)]
    pub fn test_new_with_observer(
        burnchain: &Burnchain,
        chain_id: u32,
        path: &str,
        reward_set_provider: U,
        attachments_tx: SyncSender<HashSet<AttachmentInstance>>,
        dispatcher: Option<&'a T>,
    ) -> ChainsCoordinator<'a, T, (), U, (), ()> {
        let burnchain = burnchain.clone();

        let mut boot_data = ChainStateBootData::new(&burnchain, vec![], None);

        let sortition_db = SortitionDB::open(
            &burnchain.get_db_path(),
            true,
            burnchain.pox_constants.clone(),
        )
        .unwrap();
        let burnchain_blocks_db =
            BurnchainDB::open(&burnchain.get_burnchaindb_path(), false).unwrap();
        let (chain_state_db, _) = StacksChainState::open_and_exec(
            false,
            chain_id,
            &format!("{}/chainstate/", path),
            Some(&mut boot_data),
            None,
        )
        .unwrap();
        let canonical_sortition_tip =
            SortitionDB::get_canonical_sortition_tip(sortition_db.conn()).unwrap();

        ChainsCoordinator {
            canonical_sortition_tip: Some(canonical_sortition_tip),
            burnchain_blocks_db,
            chain_state_db,
            sortition_db,
            burnchain,
            dispatcher,
            cost_estimator: None,
            fee_estimator: None,
            reward_set_provider,
            notifier: (),
            attachments_tx,
            atlas_config: AtlasConfig::default(false),
            config: ChainsCoordinatorConfig::new(),
        }
    }
}

pub fn get_next_recipients<U: RewardSetProvider>(
    sortition_tip: &BlockSnapshot,
    chain_state: &mut StacksChainState,
    sort_db: &mut SortitionDB,
    burnchain: &Burnchain,
    provider: &U,
    always_use_affirmation_maps: bool,
) -> Result<Option<RewardSetInfo>, Error> {
    let burnchain_db = BurnchainDB::open(&burnchain.get_burnchaindb_path(), false)?;
    let reward_cycle_info = get_reward_cycle_info(
        sortition_tip.block_height + 1,
        &sortition_tip.burn_header_hash,
        &sortition_tip.sortition_id,
        burnchain,
        &burnchain_db,
        chain_state,
        sort_db,
        provider,
        always_use_affirmation_maps,
    )?;
    sort_db
        .get_next_block_recipients(burnchain, sortition_tip, reward_cycle_info.as_ref())
        .map_err(|e| Error::from(e))
}

/// returns None if this burnchain block is _not_ the start of a reward cycle
///         otherwise, returns the required reward cycle info for this burnchain block
///                     in our current sortition view:
///           * PoX anchor block
///           * Was PoX anchor block known?
pub fn get_reward_cycle_info<U: RewardSetProvider>(
    burn_height: u64,
    parent_bhh: &BurnchainHeaderHash,
    sortition_tip: &SortitionId,
    burnchain: &Burnchain,
    burnchain_db: &BurnchainDB,
    chain_state: &mut StacksChainState,
    sort_db: &SortitionDB,
    provider: &U,
    always_use_affirmation_maps: bool,
) -> Result<Option<RewardCycleInfo>, Error> {
    let epoch_at_height = SortitionDB::get_stacks_epoch(sort_db.conn(), burn_height)?.expect(
        &format!("FATAL: no epoch defined for burn height {}", burn_height),
    );

    if burnchain.is_reward_cycle_start(burn_height) {
        if burnchain
            .pox_constants
            .is_after_pox_sunset_end(burn_height, epoch_at_height.epoch_id)
        {
            return Ok(Some(RewardCycleInfo {
                anchor_status: PoxAnchorBlockStatus::NotSelected,
            }));
        }

        let reward_cycle = burnchain
            .block_height_to_reward_cycle(burn_height)
            .expect("FATAL: no reward cycle for burn height");
        debug!("Beginning reward cycle";
              "burn_height" => burn_height,
              "reward_cycle" => reward_cycle,
              "reward_cycle_length" => burnchain.pox_constants.reward_cycle_length,
              "prepare_phase_length" => burnchain.pox_constants.prepare_length);

        let reward_cycle_info = {
            let ic = sort_db.index_handle(sortition_tip);
            let burnchain_db_conn_opt = if epoch_at_height.epoch_id >= StacksEpochId::Epoch21
                || always_use_affirmation_maps
            {
                // use the new block-commit-based PoX anchor block selection rules
                Some(burnchain_db.conn())
            } else {
                None
            };

            ic.get_chosen_pox_anchor(burnchain_db_conn_opt, &parent_bhh, &burnchain.pox_constants)
        }?;
        if let Some((consensus_hash, stacks_block_hash, txid)) = reward_cycle_info {
            debug!(
                "Chosen PoX anchor is {}/{} txid {} for reward cycle starting {} at burn height {}",
                &consensus_hash, &stacks_block_hash, &txid, reward_cycle, burn_height
            );
            info!(
                "Anchor block selected for cycle {}: {}/{} (txid {})",
                reward_cycle, &consensus_hash, &stacks_block_hash, &txid
            );

            let anchor_block_known = StacksChainState::is_stacks_block_processed(
                &chain_state.db(),
                &consensus_hash,
                &stacks_block_hash,
            )?;
            let anchor_status = if anchor_block_known {
                let block_id = StacksBlockId::new(&consensus_hash, &stacks_block_hash);
                let reward_set = provider.get_reward_set(
                    burn_height,
                    chain_state,
                    burnchain,
                    sort_db,
                    &block_id,
                )?;
                debug!(
                    "Stacks anchor block {}/{} cycle {} txid {} is processed",
                    &consensus_hash, &stacks_block_hash, &txid, reward_cycle
                );
                PoxAnchorBlockStatus::SelectedAndKnown(stacks_block_hash, txid, reward_set)
            } else {
                debug!(
                    "Stacks anchor block {}/{} cycle {} txid {} is NOT processed",
                    &consensus_hash, &stacks_block_hash, &txid, reward_cycle
                );
                PoxAnchorBlockStatus::SelectedAndUnknown(stacks_block_hash, txid)
            };
            Ok(Some(RewardCycleInfo { anchor_status }))
        } else {
            Ok(Some(RewardCycleInfo {
                anchor_status: PoxAnchorBlockStatus::NotSelected,
            }))
        }
    } else {
        Ok(None)
    }
}

struct PaidRewards {
    pox: Vec<(PoxAddress, u64)>,
    burns: u64,
}

fn calculate_paid_rewards(ops: &[BlockstackOperationType]) -> PaidRewards {
    let mut reward_recipients: HashMap<_, u64> = HashMap::new();
    let mut burn_amt = 0;
    for op in ops.iter() {
        if let BlockstackOperationType::LeaderBlockCommit(commit) = op {
            if commit.commit_outs.len() == 0 {
                continue;
            }
            let amt_per_address = commit.burn_fee / (commit.commit_outs.len() as u64);
            for addr in commit.commit_outs.iter() {
                if addr.is_burn() {
                    burn_amt += amt_per_address;
                } else {
                    if let Some(prior_amt) = reward_recipients.get_mut(addr) {
                        *prior_amt += amt_per_address;
                    } else {
                        reward_recipients.insert(addr.clone(), amt_per_address);
                    }
                }
            }
        }
    }
    PaidRewards {
        pox: reward_recipients.into_iter().collect(),
        burns: burn_amt,
    }
}

fn dispatcher_announce_burn_ops<T: BlockEventDispatcher>(
    dispatcher: &T,
    burn_header: &BurnchainBlockHeader,
    paid_rewards: PaidRewards,
    reward_recipient_info: Option<RewardSetInfo>,
) {
    let recipients = if let Some(recip_info) = reward_recipient_info {
        recip_info
            .recipients
            .into_iter()
            .map(|(addr, ..)| addr)
            .collect()
    } else {
        vec![]
    };

    dispatcher.announce_burn_block(
        &burn_header.block_hash,
        burn_header.block_height,
        paid_rewards.pox,
        paid_rewards.burns,
        recipients,
    );
}

fn forget_orphan_stacks_blocks(
    sort_conn: &DBConn,
    chainstate_db_tx: &mut DBTx,
    burn_header: &BurnchainHeaderHash,
    invalidation_height: u64,
) {
    if let Ok(sns) = SortitionDB::get_all_snapshots_for_burn_block(&sort_conn, &burn_header) {
        for sn in sns.into_iter() {
            // only retry blocks that are truly in descendant
            // sortitions.
            if sn.sortition && sn.block_height > invalidation_height {
                if let Err(e) = StacksChainState::forget_orphaned_epoch_data(
                    chainstate_db_tx,
                    &sn.consensus_hash,
                    &sn.winning_stacks_block_hash,
                ) {
                    warn!(
                        "Failed to forget that {}/{} is orphaned: {:?}",
                        &sn.consensus_hash, &sn.winning_stacks_block_hash, &e
                    );
                }
            }
        }
    }
}

impl<
        'a,
        T: BlockEventDispatcher,
        N: CoordinatorNotices,
        U: RewardSetProvider,
        CE: CostEstimator + ?Sized,
        FE: FeeEstimator + ?Sized,
    > ChainsCoordinator<'a, T, N, U, CE, FE>
{
    /// Process new Stacks blocks.  If we get stuck for want of a missing PoX anchor block, return
    /// its hash.
    pub fn handle_new_stacks_block(&mut self) -> Result<Option<BlockHeaderHash>, Error> {
        debug!("Handle new Stacks block");
        if let Some(pox_anchor) = self.process_ready_blocks()? {
            self.process_new_pox_anchor(pox_anchor, &mut HashSet::new())
        } else {
            Ok(None)
        }
    }

    /// Get all block snapshots and their PoX IDs at a given burnchain block height.
    fn get_snapshots_and_pox_ids_at_height(
        &self,
        height: u64,
    ) -> Result<Vec<(BlockSnapshot, PoxId)>, Error> {
        let sort_ids = SortitionDB::get_sortition_ids_at_height(self.sortition_db.conn(), height)?;
        let ic = self.sortition_db.index_conn();

        let mut ret = Vec::with_capacity(sort_ids.len());

        for sort_id in sort_ids.iter() {
            let handle = ic.as_handle(sort_id);

            let sn = SortitionDB::get_block_snapshot(&self.sortition_db.conn(), sort_id)?
                .expect("BUG: have sortition ID without snapshot");

            let pox_id = handle.get_pox_id()?;
            ret.push((sn, pox_id));
        }

        Ok(ret)
    }

    /// Find the highest Stacks block with an affirmation map that is compatible with the heaviest
    /// affirmation map.   The Stacks block's affirmation map is loaded from its block-commit in
    /// the burnchain DB.
    ///
    /// Returns (block's consensus hash, block's block hash, block's block height) on success.
    /// These correspond to already-processed Stacks blocks.
    fn find_highest_stacks_block_with_compatible_affirmation_map(
        heaviest_am: &AffirmationMap,
        sort_tip: &SortitionId,
        burnchain_db: &BurnchainDB,
        sortdb_conn: &DBConn,
        chainstate_conn: &DBConn,
    ) -> Result<(ConsensusHash, BlockHeaderHash, u64), Error> {
        let canonical_tip = SortitionDB::get_block_snapshot(sortdb_conn, sort_tip)?
            .ok_or(DBError::NotFoundError)?;

        let mut canonical_ch = canonical_tip.canonical_stacks_tip_consensus_hash;
        let mut canonical_bhh = canonical_tip.canonical_stacks_tip_hash;
        let mut canonical_height = canonical_tip.canonical_stacks_tip_height;

        loop {
            let stacks_tip_affirmation_map = StacksChainState::find_stacks_tip_affirmation_map(
                burnchain_db,
                sortdb_conn,
                &canonical_ch,
                &canonical_bhh,
            )?;
            // NOTE: a.find_divergence(b) will be `Some(..)` even if a and b have the same prefix,
            // but b happens to be longer.  So, we need to check both `stacks_tip_affirmation_map`
            // and `heaviest_am` against each other depending on their lengths.
            if (stacks_tip_affirmation_map.len() > heaviest_am.len()
                && stacks_tip_affirmation_map
                    .find_divergence(&heaviest_am)
                    .is_some())
                || (stacks_tip_affirmation_map.len() <= heaviest_am.len()
                    && heaviest_am
                        .find_divergence(&stacks_tip_affirmation_map)
                        .is_some())
            {
                debug!("Stacks tip {}/{} affirmation map {} is incompatible with heaviest affirmation map {}",
                       &canonical_ch, &canonical_bhh, &stacks_tip_affirmation_map, &heaviest_am);

                // step back
                let ibh = StacksBlockId::new(&canonical_ch, &canonical_bhh);
                if let Some((parent_ch, parent_bhh)) =
                    StacksChainState::get_parent_block_header_hashes(chainstate_conn, &ibh)?
                {
                    canonical_ch = parent_ch;
                    canonical_bhh = parent_bhh;
                    canonical_height -= 1;
                } else {
                    canonical_ch = FIRST_BURNCHAIN_CONSENSUS_HASH.clone();
                    canonical_bhh = FIRST_STACKS_BLOCK_HASH.clone();
                    canonical_height = 0;
                    break;
                }
            } else {
                // found a compatible block!
                debug!("Stacks tip {}/{} affirmation map {} is compatible with heaviest affirmation map {}",
                       &canonical_ch, &canonical_bhh, &stacks_tip_affirmation_map, &heaviest_am);
                break;
            }
        }

        Ok((canonical_ch, canonical_bhh, canonical_height))
    }

    /// Did the network affirm a different history of sortitions than what our sortition DB and
    /// stacks DB indicate?  This checks both the affirmation map represented by the Stacks chain
    /// tip and the affirmation map represented by the sortition tip against the heaviest
    /// affirmation ID.  Both checks are necessary, because both Stacks and sortition state may
    /// need to be invalidated in order to process the new set of sortitions and Stacks blocks that
    /// are consistent with the heaviest affirmation map.
    ///
    /// If so, then return the reward cycle at which they diverged.
    /// If not, return None.
    fn check_chainstate_against_burnchain_affirmations(&self) -> Result<Option<u64>, Error> {
        let canonical_burnchain_tip = self.burnchain_blocks_db.get_canonical_chain_tip()?;
        let (canonical_ch, canonical_bhh) =
            SortitionDB::get_canonical_stacks_chain_tip_hash(self.sortition_db.conn())?;

        let stacks_tip_affirmation_map = StacksChainState::find_stacks_tip_affirmation_map(
            &self.burnchain_blocks_db,
            &self.sortition_db.conn(),
            &canonical_ch,
            &canonical_bhh,
        )?;

        let sortition_tip = match &self.canonical_sortition_tip {
            Some(tip) => tip.clone(),
            None => {
                let sn =
                    SortitionDB::get_canonical_burn_chain_tip(self.burnchain_blocks_db.conn())?;
                sn.sortition_id
            }
        };

        let sortition_tip_affirmation_map = SortitionDB::find_sortition_tip_affirmation_map(
            &self.burnchain_blocks_db,
            &self.sortition_db,
            &sortition_tip,
        )?;

        let heaviest_am = BurnchainDB::get_heaviest_anchor_block_affirmation_map(
            self.burnchain_blocks_db.conn(),
            &self.burnchain,
        )?;
        debug!(
            "Heaviest anchor block affirmation map is `{}` at height {}, Stacks tip is `{}`, sortition tip is `{}`",
            &heaviest_am,
            canonical_burnchain_tip.block_height,
            &stacks_tip_affirmation_map,
            &sortition_tip_affirmation_map
        );

        // NOTE: a.find_divergence(b) will be `Some(..)` even if a and b have the same prefix,
        // but b happens to be longer.  So, we need to check both `stacks_tip_affirmation_map`
        // and `heaviest_am` against each other depending on their lengths.
        let stacks_changed_reward_cycle_opt = {
            if heaviest_am.len() <= stacks_tip_affirmation_map.len() {
                stacks_tip_affirmation_map.find_divergence(&heaviest_am)
            } else {
                heaviest_am.find_divergence(&stacks_tip_affirmation_map)
            }
        };

        let sortition_changed_reward_cycle_opt = {
            if heaviest_am.len() <= sortition_tip_affirmation_map.len() {
                sortition_tip_affirmation_map.find_divergence(&heaviest_am)
            } else {
                heaviest_am.find_divergence(&sortition_tip_affirmation_map)
            }
        };

        // find the lowest of the two
        let lowest_changed_reward_cycle_opt = match (
            stacks_changed_reward_cycle_opt,
            sortition_changed_reward_cycle_opt,
        ) {
            (Some(a), Some(b)) => {
                if a < b {
                    Some(a)
                } else {
                    Some(b)
                }
            }
            (Some(a), None) => Some(a),
            (None, Some(b)) => Some(b),
            (None, None) => None,
        };

        // did the canonical affirmation map change?
        if let Some(changed_reward_cycle) = lowest_changed_reward_cycle_opt {
            let current_reward_cycle = self
                .burnchain
                .block_height_to_reward_cycle(canonical_burnchain_tip.block_height)
                .unwrap_or(0);
            if changed_reward_cycle < current_reward_cycle {
                info!("Sortition anchor block affirmation map `{}` and/or Stacks affirmation map `{}` is no longer compatible with heaviest affirmation map {} in reward cycles {}-{}",
                      &sortition_tip_affirmation_map, &stacks_tip_affirmation_map, &heaviest_am, changed_reward_cycle, current_reward_cycle);

                return Ok(Some(changed_reward_cycle));
            }
        }

        // no reorog
        Ok(None)
    }

    /// Find out which sortitions will need to be invalidated as part of a PoX reorg, and which
    /// ones will need to be re-validated.
    ///
    /// Returns (first-invalidation-height, last-invalidation-height, revalidation-sort-ids).
    /// * All sortitions in the range [first-invalidation-height, last-invalidation-height) must be
    /// invalidated, since they are no longer consistent with the heaviest affirmation map.  These
    /// heights fall into the reward cycles identified by `changed_reward_cycle` and
    /// `current_reward_cycle`.
    /// * The sortitions identified by `revalidate-sort-ids` are sortitions whose heights come
    /// at or after `last-invalidation-height` but are now valid again (i.e. because they are
    /// consistent with the heaviest affirmation map).
    fn find_invalid_and_revalidated_sortitions(
        &self,
        heaviest_am: &AffirmationMap,
        changed_reward_cycle: u64,
        current_reward_cycle: u64,
    ) -> Result<Option<(u64, u64, Vec<(u64, SortitionId)>)>, Error> {
        // find the lowest reward cycle we have to reprocess (which starts at burn
        // block rc_start_block).

        // burn chain height at which we'll invalidate *all* sortitions
        let mut last_invalidate_start_block = 0;

        // burn chain height at which we'll re-try orphaned Stacks blocks, and
        // revalidate the sortitions that were previously invalid but have now been
        // made valid.
        let mut first_invalidate_start_block = 0;

        // set of sortition IDs that are currently invalid, but could need to be reset
        // as valid.
        let mut valid_sortition_ids = vec![];

        let affirmation_pox_id = heaviest_am.as_pox_id();
        test_debug!(
            "PoxId of new affirmation map {:?} is {}",
            &heaviest_am,
            &affirmation_pox_id
        );

        let canonical_burnchain_tip = self.burnchain_blocks_db.get_canonical_chain_tip()?;

        let mut diverged = false;
        for rc in changed_reward_cycle..current_reward_cycle {
            debug!(
                "Find invalidated and revalidated sortitions at reward cycle {}",
                rc
            );

            last_invalidate_start_block = self.burnchain.reward_cycle_to_block_height(rc);
            first_invalidate_start_block = last_invalidate_start_block;

            // + 1 because the first sortition of a reward cycle is congruent to 1 mod
            // reward_cycle_length.
            let sort_ids = SortitionDB::get_sortition_ids_at_height(
                self.sortition_db.conn(),
                last_invalidate_start_block + 1,
            )?;

            // find the sortition ID with the shortest PoX bitvector that is NOT a prefix
            // of the canonical affirmation map's PoX bitvector.
            let mut found_diverged = false;
            for sort_id in sort_ids.iter() {
                let ic = self.sortition_db.index_conn();
                let handle = ic.as_handle(sort_id);

                let pox_id = handle.get_pox_id()?;
                test_debug!("Compare {} as prefix of {}?", &pox_id, &affirmation_pox_id);
                if affirmation_pox_id.has_prefix(&pox_id) {
                    continue;
                }

                // pox_id is NOT a prefix of affirmation_pox_id, but maybe it's only
                // different by the last bit?
                let prior_affirmation_pox_id = PoxId::new(
                    affirmation_pox_id.clone().into_inner()
                        [0..(affirmation_pox_id.len().saturating_sub(1))]
                        .to_vec(),
                );
                let prior_pox_id = PoxId::new(
                    pox_id.clone().into_inner()[0..(pox_id.len().saturating_sub(1))].to_vec(),
                );

                if prior_affirmation_pox_id.has_prefix(&prior_pox_id) {
                    // this is the first reward cycle where history diverged.
                    found_diverged = true;
                    test_debug!("{} diverges from {}", &pox_id, affirmation_pox_id);

                    // careful -- we might have already procesed sortitions in this
                    // reward cycle with this PoX ID, but that were never confirmed
                    // by a subsequent prepare phase.
                    let start_height = last_invalidate_start_block;
                    let end_height = canonical_burnchain_tip.block_height;
                    for height in start_height..(end_height + 1) {
                        let snapshots_and_pox_ids =
                            self.get_snapshots_and_pox_ids_at_height(height)?;
                        let num_sns = snapshots_and_pox_ids.len();
                        test_debug!("{} snapshots at {}", num_sns, height);

                        let mut found = false;
                        for (sn, sn_pox_id) in snapshots_and_pox_ids.into_iter() {
                            test_debug!(
                                "Snapshot {} height {} has PoX ID {} (is prefix of {}?: {})",
                                &sn.sortition_id,
                                sn.block_height,
                                &sn_pox_id,
                                &affirmation_pox_id,
                                affirmation_pox_id.has_prefix(&sn_pox_id)
                            );
                            if affirmation_pox_id.has_prefix(&sn_pox_id) {
                                // have already processed this sortitoin
                                test_debug!("Already processed sortition {} at height {} with PoX ID {} on canonical affirmation map {}", &sn.sortition_id, sn.block_height, &sn_pox_id, &heaviest_am);
                                found = true;
                                last_invalidate_start_block = height;
                                test_debug!(
                                    "last_invalidate_start_block = {}",
                                    last_invalidate_start_block
                                );
                                valid_sortition_ids.push((sn.block_height, sn.sortition_id));
                                break;
                            }
                        }
                        if !found && num_sns > 0 {
                            // there are snapshots, and they're all diverged
                            debug!("No snapshot at height {} has a PoX ID that is a prefix of {} (affirmation map {})", height, &affirmation_pox_id, &heaviest_am);
                            break;
                        }
                    }
                    break;
                }
            }

            if !found_diverged {
                continue;
            }

            // we may have processed some sortitions correctly within this reward
            // cycle. Advance forward until we find one that we haven't.
            info!(
                "Re-playing sortitions starting within reward cycle {} burn height {}",
                rc, last_invalidate_start_block
            );

            diverged = true;
            break;
        }

        if diverged {
            Ok(Some((
                first_invalidate_start_block,
                last_invalidate_start_block,
                valid_sortition_ids,
            )))
        } else {
            Ok(None)
        }
    }

    /// Forget that stacks blocks for now-invalidated sortitions are orphaned, because they might
    /// now be valid.  In particular, this applies to a Stacks block that got mined in two PoX
    /// forks.  This can happen at most once between the two forks, but we need to ensure that the
    /// block can be re-processed in that event.
    fn undo_stacks_block_orphaning(
        ic: SortitionDBConn,
        chainstate_db_tx: &mut DBTx,
        sortition_id: &SortitionId,
        first_invalidate_start_block: u64,
        last_invalidate_start_block: u64,
    ) -> Result<(), Error> {
        for burn_height in first_invalidate_start_block..(last_invalidate_start_block + 1) {
            // retry this orphan
            let handle = ic.as_handle(sortition_id);
            let sn = match handle.get_block_snapshot_by_height(burn_height)? {
                Some(sn) => sn,
                None => {
                    continue;
                }
            };

            forget_orphan_stacks_blocks(
                &ic,
                chainstate_db_tx,
                &sn.burn_header_hash,
                burn_height.saturating_sub(1),
            );
        }
        Ok(())
    }

    /// Given the stacks chainstate DB and sortition DB, calculate the memoized canonical Stacks
    /// chain tip at the given sortition ID.  Only does so for valid sortitions.
    ///
    /// This is necessary when revalidating sortitions after a PoX reorg.  The act of invalidating
    /// the sortition clears the canoincal stacks tip pointer for that sortition (so there's never
    /// any "cross-talk" about the canonical Stacks tip between code paths that deal with
    /// only valid sortitions, versus code paths that deal with _all_ sortitions).  The act of
    /// revalidating the sortition necessitates deducing the highest known Stacks block on that
    /// sortition's PoX fork.
    ///
    /// The search for the highest Stacks tip will start at sort_id, and will proceed until either
    /// the snapshot whose consensus hash and winning Stacks block hash match the given
    /// `base_canonical_ptr`, or until the first-ever sortition is reached.
    ///
    /// NOTE: this is only `pub` so we can test it in other modules.
    pub fn find_highest_compatible_stacks_tip_for_sortition(
        sort_id: &SortitionId,
        heaviest_am: &AffirmationMap,
        burnchain_blocks_db: &BurnchainDB,
        sort_db_conn: &DBConn,
        chainstate_conn: &DBConn,
        base_canonical_ptr: (ConsensusHash, BlockHeaderHash, u64),
    ) -> Result<Option<(ConsensusHash, BlockHeaderHash, u64)>, Error> {
        let mut sort_ptr = sort_id.clone();
        let first_sn = SortitionDB::get_first_block_snapshot(sort_db_conn)?;
        let mut best_stacks_tip = None;

        let (base_ch, base_bhh, base_height) = base_canonical_ptr;

        loop {
            let sn = SortitionDB::get_block_snapshot(sort_db_conn, &sort_ptr)?
                .ok_or(DBError::NotFoundError)?;

            if sn.sortition_id == first_sn.sortition_id {
                // out of blocks
                break;
            }

            if !sn.pox_valid {
                // keep walking
                sort_ptr = sn.parent_sortition_id;
                continue;
            }

            // do we have this sortition's Stacks block?
            let block_id = StacksBlockId::new(&sn.consensus_hash, &sn.winning_stacks_block_hash);
            if let Some(hdr) = StacksChainState::get_stacks_block_header_info_by_index_block_hash(
                chainstate_conn,
                &block_id,
            )? {
                // make sure we actually have this block (the block may have been orphaned)
                match StacksChainState::get_staging_block_status(
                    chainstate_conn,
                    &hdr.consensus_hash,
                    &hdr.anchored_header.block_hash(),
                )? {
                    Some(status) => {
                        if !status {
                            // not processed
                            continue;
                        }
                    }
                    None => {
                        // not known
                        continue;
                    }
                };

                // is this block compatible with the heaviest affirmation map?
                let stacks_am = StacksChainState::find_stacks_tip_affirmation_map(
                    burnchain_blocks_db,
                    sort_db_conn,
                    &hdr.consensus_hash,
                    &hdr.anchored_header.block_hash(),
                )
                .expect("FATAL: failed to query stacks DB");

                if (stacks_am.len() > heaviest_am.len()
                    && stacks_am.find_divergence(&heaviest_am).is_none())
                    || (stacks_am.len() <= heaviest_am.len()
                        && heaviest_am.find_divergence(&stacks_am).is_none())
                {
                    // we have this block, and it's compatible! update the tip
                    if let Some((prev_ch, prev_bhh, prev_height)) = best_stacks_tip.take() {
                        if prev_height < hdr.stacks_block_height {
                            // this block is higher
                            best_stacks_tip = Some((
                                hdr.consensus_hash,
                                hdr.anchored_header.block_hash(),
                                hdr.stacks_block_height,
                            ));
                        } else {
                            // the current tip is height
                            best_stacks_tip = Some((prev_ch, prev_bhh, prev_height));
                        }
                    } else {
                        // first block we found
                        best_stacks_tip = Some((
                            hdr.consensus_hash,
                            hdr.anchored_header.block_hash(),
                            hdr.stacks_block_height,
                        ));
                    }
                }
            }

            if sn.consensus_hash == base_ch && sn.winning_stacks_block_hash == base_bhh {
                // reached the base ptr
                break;
            }

            // keep walking
            sort_ptr = sn.parent_sortition_id;
        }

        debug!(
            "Best Stacks tip for sortition {} after {}/{} height {} is {:?}",
            sort_id, &base_ch, &base_bhh, base_height, &best_stacks_tip
        );
        Ok(best_stacks_tip)
    }

    /// Compare the coordinator's heaviest affirmation map to the heaviest affirmation map in the
    /// burnchain DB.  If they are different, then invalidate all sortitions not represented on
    /// the coordinator's heaviest affirmation map that are now represented by the burnchain DB's
    /// heaviest affirmation map.
    ///
    /// Care must be taken to ensure that a sortition that was already created, but invalidated, is
    /// not re-created.  This can happen if the affirmation map flaps, causing a sortition that was
    /// created and invalidated to become valid again.  The code here addresses this by considering
    /// three ranges of sortitions (grouped by reward cycle) when processing a new heaviest
    /// affirmation map:
    ///
    /// * The range of sortitions that are valid in both affirmation maps. These sortitions
    /// correspond to the affirmation maps' common prefix.
    /// * The range of sortitions that exists and are invalid on the coordinator's current
    /// affirmation map, but are valid on the new heaviest affirmation map.  These sortitions
    /// come strictly after the common prefix, and are identified by the variables
    /// `first_invalid_start_block` and `last_invalid_start_block` (which identifies their lowest
    /// and highest block heights).
    /// * The range of sortitions that are currently valid, and need to be invalidated.  This range
    /// comes strictly after the aforementioned previously-invalid-but-now-valid sortition range.
    ///
    /// The code does not modify any sortition state for the common prefix of sortitions.
    ///
    /// The code identifies the second range of previously-invalid-but-now-valid sortitions and marks them
    /// as valid once again.  In addition, it updates the Stacks chainstate DB such that any Stacks
    /// blocks that were orphaned and never processed can be retried with the now-revalidated
    /// sortition.
    ///
    /// The code identifies the third range of now-invalid sortitions and marks them as invalid in
    /// the sortition DB.
    ///
    /// Note that regardless of the affirmation map status, a Stacks block will remain processed
    /// once it gets accepted.  Its underlying sortition may become invalidated, in which case, the
    /// Stacks block would no longer be considered as part of the canonical Stacks fork (since the
    /// canonical Stacks chain tip must reside on a valid sortition).  However, a Stacks block that
    /// should be processed at the end of the day may temporarily be considered orphaned if there
    /// is a "deep" affirmation map reorg that causes at least one reward cycle's sortitions to
    /// be treated as invalid.  This is what necessitates retrying Stacks blocks that have been
    /// downloaded and considered orphaned because they were never processed -- they may in fact be
    /// valid and processable once the node has identified the canonical sortition history!
    ///
    /// The only kinds of errors returned here are database query errors.
    fn handle_affirmation_reorg(&mut self) -> Result<(), Error> {
        // find the stacks chain's affirmation map
        let canonical_burnchain_tip = self.burnchain_blocks_db.get_canonical_chain_tip()?;

        let sortition_tip = self.canonical_sortition_tip.as_ref().expect(
            "FAIL: processing an affirmation reorg, but don't have a canonical sortition tip",
        );

        let sortition_height =
            SortitionDB::get_block_snapshot(self.sortition_db.conn(), &sortition_tip)?
                .expect(&format!("FATAL: no sortition {}", &sortition_tip))
                .block_height;

        let sortition_reward_cycle = self
            .burnchain
            .block_height_to_reward_cycle(sortition_height)
            .unwrap_or(0);

        if let Some(changed_reward_cycle) =
            self.check_chainstate_against_burnchain_affirmations()?
        {
            debug!(
                "Canonical sortition tip is {} height {} (rc {}); changed reward cycle is {}",
                &sortition_tip, sortition_height, sortition_reward_cycle, changed_reward_cycle
            );

            if changed_reward_cycle >= sortition_reward_cycle {
                // nothing we can do
                debug!("Changed reward cycle is {} but canonical sortition is in {}, so no affirmation reorg is possible", &changed_reward_cycle, sortition_reward_cycle);
                return Ok(());
            }

            let heaviest_am = BurnchainDB::get_heaviest_anchor_block_affirmation_map(
                self.burnchain_blocks_db.conn(),
                &self.burnchain,
            )?;

            let current_reward_cycle = self
                .burnchain
                .block_height_to_reward_cycle(canonical_burnchain_tip.block_height)
                .unwrap_or(0);

            // sortitions between [first_invalidate_start_block, last_invalidate_start_block) will
            // be invalidated.  Any orphaned Stacks blocks in this range will be forgotten, so they
            // can be retried later with the new sortitions in this burnchain block range.
            //
            // valid_sortition_ids include all sortitions in this range that are now valid (i.e.
            // they were invalidated before, but will be valid again as a result of this reorg).
            let (first_invalidate_start_block, last_invalidate_start_block, valid_sortition_ids) =
                match self.find_invalid_and_revalidated_sortitions(
                    &heaviest_am,
                    changed_reward_cycle,
                    current_reward_cycle,
                )? {
                    Some(x) => x,
                    None => {
                        // no invalidations are needed.
                        return Ok(());
                    }
                };

            // check valid_sortition_ids -- it may correspond to a range of sortitions beyond our
            // current highest-valid sortition (in which case, *do not* revalidate them)
            let valid_sortition_ids = if let Some((ref first_height, ref first_valid)) =
                valid_sortition_ids.first()
            {
                if first_height > &sortition_height {
                    debug!("No sortitions to revalidate: highest is {},{}, first candidate is {},{}. Will not revalidate.", sortition_height, &sortition_tip, *first_height, first_valid);
                    vec![]
                } else {
                    valid_sortition_ids
                }
            } else {
                valid_sortition_ids
            };

            // find our ancestral sortition ID that's the end of the last reward cycle
            // the new affirmation map would have in common with the old affirmation
            // map, and invalidate its descendants
            let ic = self.sortition_db.index_conn();

            // find the burnchain block hash and height of the first burnchain block in which we'll
            // invalidate all descendant sortitions, but retain some previously-invalidated
            // sortitions
            let revalidated_burn_header = BurnchainDB::get_burnchain_header(
                self.burnchain_blocks_db.conn(),
                first_invalidate_start_block - 1,
            )
            .expect("FATAL: failed to read burnchain DB")
            .expect(&format!(
                "FATAL: no burnchain block {}",
                first_invalidate_start_block - 1
            ));

            // find the burnchain block hash and height of the first burnchain block in which we'll
            // invalidate all descendant sortitions, no matter what.
            let invalidated_burn_header = BurnchainDB::get_burnchain_header(
                self.burnchain_blocks_db.conn(),
                last_invalidate_start_block - 1,
            )
            .expect("FATAL: failed to read burnchain DB")
            .expect(&format!(
                "FATAL: no burnchain block {}",
                last_invalidate_start_block - 1
            ));

            // let invalidation_height = revalidate_sn.block_height;
            let invalidation_height = revalidated_burn_header.block_height;

            let mut chainstate_db_tx = self.chain_state_db.db_tx_begin()?;

            debug!("Invalidate all descendants of {} (after height {}), revalidate some sortitions at and after height {}, and retry all orphaned Stacks blocks at or after height {}",
                   &revalidated_burn_header.block_hash, revalidated_burn_header.block_height, invalidated_burn_header.block_height, first_invalidate_start_block);

            let mut highest_valid_sortition_id =
                if sortition_height > last_invalidate_start_block - 1 {
                    let invalidate_sn = SortitionDB::get_ancestor_snapshot(
                        &ic,
                        last_invalidate_start_block - 1,
                        &sortition_tip,
                    )?
                    .expect(&format!(
                        "BUG: no ancestral sortition at height {}",
                        last_invalidate_start_block - 1
                    ));

                    valid_sortition_ids
                        .last()
                        .unwrap_or(&(invalidate_sn.block_height, invalidate_sn.sortition_id))
                        .1
                        .to_owned()
                } else {
                    sortition_tip.clone()
                };

            self.sortition_db.invalidate_descendants_with_closure(
                // &revalidate_sn.burn_header_hash,
                &revalidated_burn_header.block_hash,
                |sort_tx, burn_header, invalidate_queue| {
                    // do this once in the transaction, after we've invalidated all other
                    // sibling blocks to these now-valid sortitions
                    test_debug!(
                        "Invalidate all sortitions descending from {} ({} remaining)",
                        &burn_header,
                        invalidate_queue.len()
                    );

                    if invalidate_queue.len() == 0 {
                        // no more sortitions to invalidate -- all now-incompatible
                        // sortitions have been invalidated.
                        let (canonical_ch, canonical_bhh, canonical_height) = Self::find_highest_stacks_block_with_compatible_affirmation_map(&heaviest_am, &highest_valid_sortition_id, &self.burnchain_blocks_db, sort_tx, &chainstate_db_tx)
                            .expect("FATAL: could not find a valid parent Stacks block");
                        let stacks_am = StacksChainState::find_stacks_tip_affirmation_map(&self.burnchain_blocks_db, sort_tx, &canonical_ch, &canonical_bhh)
                            .expect("FATAL: failed to query stacks DB");

                        debug!("Canonical Stacks tip after invalidations is {}/{} height {} am `{}`", &canonical_ch, &canonical_bhh, canonical_height, &stacks_am);

                        for (_valid_sn_height, valid_sn) in valid_sortition_ids.iter() {
                            test_debug!("Revalidate snapshot {},{}", _valid_sn_height, valid_sn);

                            #[cfg(any(test, feature = "testing"))]
                            {
                                let sn = SortitionDB::get_block_snapshot(sort_tx, valid_sn)
                                    .expect("FATAL: did not find the sortition we just queried")
                                    .expect("FATAL: no such snapshot");
                                debug!("Revalidate snapshot {} at height {}", valid_sn, sn.block_height);
                            }

                            SortitionDB::revalidate_snapshot_with_block(sort_tx, valid_sn, &canonical_ch, &canonical_bhh, canonical_height, false).expect(
                                &format!(
                                    "FATAL: failed to revalidate sortition {}",
                                    valid_sn
                                ),
                            );
                        }

                        // recalculate highest valid sortition with revalidated snapshots
                        highest_valid_sortition_id = if sortition_height > last_invalidate_start_block - 1 {
                            let invalidate_sn = SortitionDB::get_ancestor_snapshot_tx(
                                sort_tx,
                                last_invalidate_start_block - 1,
                                &sortition_tip,
                            )
                            .expect("FATAL: failed to query the sortition DB")
                            .expect(&format!(
                                "BUG: no ancestral sortition at height {}",
                                last_invalidate_start_block - 1
                            ));

                            valid_sortition_ids
                                .last()
                                .unwrap_or(&(invalidate_sn.block_height, invalidate_sn.sortition_id))
                                .1
                                .to_owned()
                        }
                        else {
                            sortition_tip.clone()
                        };

                        // recalculate highest valid stacks tip
                        let (canonical_ch, canonical_bhh, canonical_height) = Self::find_highest_stacks_block_with_compatible_affirmation_map(&heaviest_am, &highest_valid_sortition_id, &self.burnchain_blocks_db, sort_tx, &chainstate_db_tx)
                            .expect("FATAL: could not find a valid parent Stacks block");
                        let stacks_am = StacksChainState::find_stacks_tip_affirmation_map(&self.burnchain_blocks_db, sort_tx, &canonical_ch, &canonical_bhh)
                            .expect("FATAL: failed to query stacks DB");

                        debug!("Canonical Stacks tip after invalidations and revalidations is {}/{} height {} am `{}`", &canonical_ch, &canonical_bhh, canonical_height, &stacks_am);

                        // update dirty canonical block pointers
                        let dirty_snapshots = SortitionDB::find_snapshots_with_dirty_canonical_block_pointers(sort_tx, canonical_height)
                            .expect("FATAL: failed to find dirty snapshots");

                        for dirty_sort_id in dirty_snapshots.iter() {
                            test_debug!("Revalidate dirty snapshot {}", dirty_sort_id);

                            #[cfg(any(test, feature = "testing"))]
                            {
                                let sn = SortitionDB::get_block_snapshot(sort_tx, dirty_sort_id)
                                    .expect("FATAL: did not find the sortition we just queried")
                                    .expect("FATAL: no such snapshot");
                                debug!("Revalidate dirty snapshot {} at height {}", dirty_sort_id, sn.block_height);
                            }

                            SortitionDB::revalidate_snapshot_with_block(sort_tx, dirty_sort_id, &canonical_ch, &canonical_bhh, canonical_height, true).expect(
                                &format!(
                                    "FATAL: failed to revalidate dirty sortition {}",
                                    dirty_sort_id
                                ),
                            );
                        }

                        // now that the sortitions are revalidated, find the highest Stacks block we
                        // knew about that corresponds to 
                        let best_stacks_tip = Self::find_highest_compatible_stacks_tip_for_sortition(&highest_valid_sortition_id, &heaviest_am, &self.burnchain_blocks_db, sort_tx, &chainstate_db_tx, (canonical_ch, canonical_bhh, canonical_height))
                            .expect("FATAL: failed to walk sortition DB");

                        if let Some((new_best_ch, new_best_bhh, new_best_height)) = best_stacks_tip {
                            SortitionDB::revalidate_snapshot_with_block(sort_tx, &highest_valid_sortition_id, &new_best_ch, &new_best_bhh, new_best_height, true).expect(
                                "FATAL: failed to revalidate canonical sortition tip with best Stacks tip"
                            );
                        }
                    }

                    // permit re-processing of any associated stacks blocks if they're
                    // orphaned
                    forget_orphan_stacks_blocks(
                        sort_tx,
                        &mut chainstate_db_tx,
                        burn_header,
                        invalidation_height,
                    );
                },
            )?;

            // un-orphan blocks that had been orphaned but were tied to this now-revalidated sortition history
            Self::undo_stacks_block_orphaning(
                self.sortition_db.index_conn(),
                &mut chainstate_db_tx,
                &sortition_tip,
                first_invalidate_start_block,
                last_invalidate_start_block,
            )?;

            // re-process the anchor block state for this reward cycle
            let highest_valid_snapshot = SortitionDB::get_block_snapshot(
                &self.sortition_db.conn(),
                &highest_valid_sortition_id,
            )?
            .expect(&format!(
                "BUG: no such sortition {}",
                &highest_valid_sortition_id
            ));

            let canonical_ch = highest_valid_snapshot
                .canonical_stacks_tip_consensus_hash
                .clone();
            let canonical_bhh = highest_valid_snapshot.canonical_stacks_tip_hash.clone();
            let canonical_height = highest_valid_snapshot.canonical_stacks_tip_height;

            debug!(
                "Highest valid sortition is {} ({} in height {}, affirmation map {}); Stacks tip is {}/{} height {} (affirmation map {}); heaviest AM is {}",
                &highest_valid_snapshot.sortition_id,
                &highest_valid_snapshot.burn_header_hash,
                highest_valid_snapshot.block_height,
                &SortitionDB::find_sortition_tip_affirmation_map(&self.burnchain_blocks_db, &self.sortition_db, &sortition_tip)?,
                &canonical_ch,
                &canonical_bhh,
                canonical_height,
                &StacksChainState::find_stacks_tip_affirmation_map(&self.burnchain_blocks_db, &self.sortition_db.conn(), &canonical_ch, &canonical_bhh)?,
                &heaviest_am
            );

            // by holding this lock as long as we do, we ensure that the sortition DB's
            // view of the canonical stacks chain tip can't get changed (since no
            // Stacks blocks can be processed).
            chainstate_db_tx
                .commit()
                .map_err(|e| DBError::SqliteError(e))?;

            self.canonical_sortition_tip = Some(highest_valid_snapshot.sortition_id);
        }

        Ok(())
    }

    /// Use the network's affirmations to re-interpret our local PoX anchor block status into what
    /// the network affirmed was their PoX anchor block statuses.
    /// If we're blocked on receiving a new anchor block that we don't have (i.e. the network
    /// affirmed that it exists), then indicate so by returning its hash.
    fn reinterpret_affirmed_pox_anchor_block_status(
        &self,
        canonical_affirmation_map: &AffirmationMap,
        header: &BurnchainBlockHeader,
        rc_info: &mut RewardCycleInfo,
    ) -> Result<Option<BlockHeaderHash>, Error> {
        // re-calculate the reward cycle info's anchor block status, based on what
        // the network has affirmed in each prepare phase.

        // is this anchor block affirmed?  Only process it if so!
        let new_reward_cycle = self
            .burnchain
            .block_height_to_reward_cycle(header.block_height)
            .expect("BUG: processed block before start of epoch 2.1");

        test_debug!(
            "Verify affirmation against PoX info in reward cycle {} canonical affirmation map {}",
            new_reward_cycle,
            &canonical_affirmation_map
        );

        let new_status = if new_reward_cycle > 0
            && new_reward_cycle <= (canonical_affirmation_map.len() as u64)
        {
            // we're processing an anchor block from an earlier reward cycle,
            // meaning that we're in the middle of an affirmation reorg.
            let affirmation = canonical_affirmation_map
                .at(new_reward_cycle - 1)
                .expect("BUG: checked index overflow")
                .to_owned();
            test_debug!("Affirmation '{}' for anchor block of previous reward cycle {} canonical affirmation map {}", &affirmation, new_reward_cycle - 1, &canonical_affirmation_map);

            // switch reward cycle info assessment based on what the network
            // affirmed.
            match &rc_info.anchor_status {
                PoxAnchorBlockStatus::SelectedAndKnown(block_hash, txid, reward_set) => {
                    match affirmation {
                        AffirmationMapEntry::PoxAnchorBlockPresent => {
                            // matches affirmation
                            PoxAnchorBlockStatus::SelectedAndKnown(
                                block_hash.clone(),
                                txid.clone(),
                                reward_set.clone(),
                            )
                        }
                        AffirmationMapEntry::PoxAnchorBlockAbsent => {
                            // network actually affirms that this anchor block
                            // is absent.
                            warn!("Chose PoX anchor block for reward cycle {}, but it is affirmed absent by the network", new_reward_cycle - 1; "affirmation map" => %&canonical_affirmation_map);
                            PoxAnchorBlockStatus::SelectedAndUnknown(
                                block_hash.clone(),
                                txid.clone(),
                            )
                        }
                        AffirmationMapEntry::Nothing => {
                            // no anchor block selected either way
                            PoxAnchorBlockStatus::NotSelected
                        }
                    }
                }
                PoxAnchorBlockStatus::SelectedAndUnknown(ref block_hash, ref txid) => {
                    match affirmation {
                        AffirmationMapEntry::PoxAnchorBlockPresent => {
                            // the network affirms that this anchor block
                            // exists, but we don't have it locally.  Stop
                            // processing here and wait for it to arrive, via
                            // the downloader.
                            info!("Anchor block {} (txid {}) for reward cycle {} is affirmed by the network ({}), but must be downloaded", block_hash, txid, new_reward_cycle - 1, canonical_affirmation_map);
                            return Ok(Some(block_hash.clone()));
                        }
                        AffirmationMapEntry::PoxAnchorBlockAbsent => {
                            // matches affirmation
                            PoxAnchorBlockStatus::SelectedAndUnknown(
                                block_hash.clone(),
                                txid.clone(),
                            )
                        }
                        AffirmationMapEntry::Nothing => {
                            // no anchor block selected either way
                            PoxAnchorBlockStatus::NotSelected
                        }
                    }
                }
                PoxAnchorBlockStatus::NotSelected => {
                    // no anchor block selected either way
                    PoxAnchorBlockStatus::NotSelected
                }
            }
        } else {
            // no-op: our view of the set of anchor blocks is consistent with
            // the canonical affirmation map, so the status of this new anchor
            // block is whatever it was calculated to be.
            rc_info.anchor_status.clone()
        };

        // update new status
        debug!(
            "Update anchor block status for reward cycle {} from {:?} to {:?}",
            new_reward_cycle, &rc_info.anchor_status, &new_status
        );
        rc_info.anchor_status = new_status;
        Ok(None)
    }

    /// Get the canonical affirmation map in the system.
    /// This is the heaviest affirmation map, concatenated with our tentative affirmation status
    /// for unaffirmed PoX anchor blocks (i.e. we treat them as affirmed if we have them, and
    /// unaffirmed if we don't).
    pub fn get_canonical_affirmation_map(&self) -> Result<AffirmationMap, Error> {
        StacksChainState::find_canonical_affirmation_map(
            &self.burnchain,
            &self.burnchain_blocks_db,
            &self.chain_state_db,
        )
        .map_err(|e| e.into())
    }

    /// Try to revalidate a sortition if it exists already.  This can happen if the node flip/flops
    /// between two PoX forks.
    ///
    /// If it succeeds, then return the revalidated snapshot.  Otherwise, return None
    fn try_revalidate_sortition(
        &mut self,
        canonical_snapshot: &BlockSnapshot,
        header: &BurnchainBlockHeader,
        last_processed_ancestor: &SortitionId,
        next_pox_info: Option<&RewardCycleInfo>,
    ) -> Result<Option<BlockSnapshot>, Error> {
        let parent_sort_id = self
            .sortition_db
            .get_sortition_id(&header.parent_block_hash, last_processed_ancestor)?
            .ok_or_else(|| {
                warn!("Unknown block {:?}", header.parent_block_hash);
                BurnchainError::MissingParentBlock
            })?;

        let parent_pox = {
            let mut sortition_db_handle =
                SortitionHandleTx::begin(&mut self.sortition_db, &parent_sort_id)?;
            let parent_pox = sortition_db_handle.get_pox_id()?;
            parent_pox
        };

        let new_sortition_id =
            SortitionDB::make_next_sortition_id(parent_pox, &header.block_hash, next_pox_info);
        let sortition_opt =
            SortitionDB::get_block_snapshot(self.sortition_db.conn(), &new_sortition_id)?;

        if let Some(sortition) = sortition_opt {
            // existing sortition -- go revalidate it
            info!(
                "Revalidate already-processed snapshot {} height {}",
                &new_sortition_id, sortition.block_height
            );

            // do we have this sortiton's block, and is it already processed?
            // TODO: if it's higher than the canonical tip, then apply it here instead.

            let mut tx = self.sortition_db.tx_begin()?;
            SortitionDB::revalidate_snapshot_with_block(
                &mut tx,
                &new_sortition_id,
                &canonical_snapshot.canonical_stacks_tip_consensus_hash,
                &canonical_snapshot.canonical_stacks_tip_hash,
                canonical_snapshot.canonical_stacks_tip_height,
                true,
            )?;
            tx.commit()?;

            Ok(Some(sortition))
        } else {
            Ok(None)
        }
    }

    /// Check to see if the discovery of a PoX anchor block means it's time to process a new reward
    /// cycle.  Based on the canonical affirmation map, this may not always be the case.
    ///
    /// This mutates `rc_info` to be the affirmed anchor block status.
    ///
    /// Returns Ok(Some(...)) if we have a _missing_ PoX anchor block that _must be_ downloaded
    /// before burnchain processing can continue.
    /// Returns Ok(None) if not
    fn check_missing_anchor_block(
        &self,
        header: &BurnchainBlockHeader,
        canonical_affirmation_map: &AffirmationMap,
        rc_info: &mut RewardCycleInfo,
    ) -> Result<Option<BlockHeaderHash>, Error> {
        let cur_epoch =
            SortitionDB::get_stacks_epoch(self.sortition_db.conn(), header.block_height)?.expect(
                &format!("BUG: no epoch defined at height {}", header.block_height),
            );

        if cur_epoch.epoch_id >= StacksEpochId::Epoch21 || self.config.always_use_affirmation_maps {
            // potentially have an anchor block, but only process the next reward cycle (and
            // subsequent reward cycles) with it if the prepare-phase block-commits affirm its
            // presence.  This only gets checked in Stacks 2.1 or later (unless overridden
            // in the config)

            // NOTE: this mutates rc_info if it returns None
            if let Some(missing_anchor_block) = self.reinterpret_affirmed_pox_anchor_block_status(
                &canonical_affirmation_map,
                &header,
                rc_info,
            )? {
                if self.config.require_affirmed_anchor_blocks {
                    // missing this anchor block -- cannot proceed until we have it
                    info!(
                        "Burnchain block processing stops due to missing affirmed anchor block {}",
                        &missing_anchor_block
                    );
                    return Ok(Some(missing_anchor_block));
                } else {
                    // this and descendant sortitions might already exist
                    info!("Burnchain block processing will continue in spite of missing affirmed anchor block {}", &missing_anchor_block);
                }
            }
        }

        test_debug!(
            "Reward cycle info at height {}: {:?}",
            &header.block_height,
            &rc_info
        );
        Ok(None)
    }

    /// Outermost call to process a burnchain block.
    /// Not called internally.
    pub fn handle_new_burnchain_block(&mut self) -> Result<Option<BlockHeaderHash>, Error> {
        self.inner_handle_new_burnchain_block(&mut HashSet::new())
    }

    /// Handle a new burnchain block, optionally rolling back the canonical PoX sortition history
    /// and setting it up to be replayed in the event the network affirms a different history.  If
    /// this happens, *and* if re-processing the new affirmed history is *blocked on* the
    /// unavailability of a PoX anchor block that *must now* exist, then return the hash of this
    /// anchor block.
    fn inner_handle_new_burnchain_block(
        &mut self,
        already_processed_burn_blocks: &mut HashSet<BurnchainHeaderHash>,
    ) -> Result<Option<BlockHeaderHash>, Error> {
        debug!("Handle new burnchain block");

        // first, see if the canonical affirmation map has changed.  If so, this will wind back the
        // canonical sortition tip.
        self.handle_affirmation_reorg()?;

        // Retrieve canonical burnchain chain tip from the BurnchainBlocksDB
        let canonical_snapshot = match self.canonical_sortition_tip.as_ref() {
            Some(sn_tip) => SortitionDB::get_block_snapshot(self.sortition_db.conn(), sn_tip)?
                .expect(&format!(
                    "FATAL: do not have previously-calculated highest valid sortition tip {}",
                    sn_tip
                )),
            None => SortitionDB::get_canonical_burn_chain_tip(&self.sortition_db.conn())?,
        };

        let canonical_burnchain_tip = self.burnchain_blocks_db.get_canonical_chain_tip()?;
        let canonical_affirmation_map = self.get_canonical_affirmation_map()?;

        debug!("Handle new canonical burnchain tip";
               "height" => %canonical_burnchain_tip.block_height,
               "block_hash" => %canonical_burnchain_tip.block_hash.to_string());

        // Retrieve all the direct ancestors of this block with an unprocessed sortition
        let mut cursor = canonical_burnchain_tip.block_hash.clone();
        let mut sortitions_to_process = VecDeque::new();

        // We halt the ancestry research as soon as we find a processed parent
        let mut last_processed_ancestor = loop {
            if let Some(found_sortition) = self.sortition_db.is_sortition_processed(&cursor)? {
                debug!(
                    "Ancestor sortition {} of block {} is processed",
                    &found_sortition, &cursor
                );
                break found_sortition;
            }

            let current_block =
                BurnchainDB::get_burnchain_block(&self.burnchain_blocks_db.conn(), &cursor)
                    .map_err(|e| {
                        warn!(
                            "ChainsCoordinator: could not retrieve  block burnhash={}",
                            &cursor
                        );
                        Error::NonContiguousBurnchainBlock(e)
                    })?;

            debug!(
                "Unprocessed block: ({}, {})",
                &current_block.header.block_hash.to_string(),
                current_block.header.block_height
            );

            let parent = current_block.header.parent_block_hash.clone();
            sortitions_to_process.push_front(current_block);
            cursor = parent;
        };

        let burn_header_hashes: Vec<_> = sortitions_to_process
            .iter()
            .map(|block| {
                format!(
                    "({}, {})",
                    &block.header.block_hash.to_string(),
                    block.header.block_height
                )
            })
            .collect();

        debug!(
            "Unprocessed burn chain blocks [{}]",
            burn_header_hashes.join(", ")
        );

        for unprocessed_block in sortitions_to_process.into_iter() {
            let BurnchainBlockData { header, ops } = unprocessed_block;
            if already_processed_burn_blocks.contains(&header.block_hash) {
                // don't re-process something we recursively processed already, by means of finding
                // a heretofore missing anchor block
                continue;
            }

            let reward_cycle = self
                .burnchain
                .block_height_to_reward_cycle(header.block_height)
                .unwrap_or(u64::MAX);

            debug!(
                "Process burn block {} reward cycle {} in {}",
                header.block_height, reward_cycle, &self.burnchain.working_dir,
            );

            // calculate paid rewards during this burnchain block if we announce
            //  to an events dispatcher
            let paid_rewards = if self.dispatcher.is_some() {
                calculate_paid_rewards(&ops)
            } else {
                PaidRewards {
                    pox: vec![],
                    burns: 0,
                }
            };

            // at this point, we need to figure out if the sortition we are
            //  about to process is the first block in reward cycle, and if so,
            //  whether or not there ought to be an anchor block.
            let mut reward_cycle_info = self.get_reward_cycle_info(&header)?;

            if let Some(rc_info) = reward_cycle_info.as_mut() {
                if let Some(missing_anchor_block) =
                    self.check_missing_anchor_block(&header, &canonical_affirmation_map, rc_info)?
                {
                    info!(
                        "Burnchain block processing stops due to missing affirmed anchor block {}",
                        &missing_anchor_block
                    );
                    return Ok(Some(missing_anchor_block));
                }
            }

            // track a list of (consensus hash, parent block hash, block hash, height) pairs of revalidated sortitions whose
            // blocks will need to be re-marked as accepted.
            let mut stacks_blocks_to_reaccept = vec![];

            let next_snapshot = {
                // if this sortition exists already, then revalidate it with the canonical Stacks
                // tip.  Otherwise, process it.  This can be necessary if we're trying to mine
                // while not having all canonical PoX anchor blocks.
                if let Some(sortition) = self.try_revalidate_sortition(
                    &canonical_snapshot,
                    &header,
                    &last_processed_ancestor,
                    reward_cycle_info.as_ref(),
                )? {
                    if sortition.sortition {
                        if let Some(stacks_block_header) =
                            StacksChainState::get_stacks_block_header_info_by_index_block_hash(
                                &self.chain_state_db.db(),
                                &StacksBlockId::new(
                                    &sortition.consensus_hash,
                                    &sortition.winning_stacks_block_hash,
                                ),
                            )?
                        {
                            // we accepted this block
                            debug!(
                                "Will re-accept Stacks block {}/{} height {}",
                                &sortition.consensus_hash,
                                &sortition.winning_stacks_block_hash,
                                stacks_block_header.anchored_header.total_work.work
                            );
                            stacks_blocks_to_reaccept.push((
                                sortition.consensus_hash.clone(),
                                stacks_block_header.anchored_header.parent_block.clone(),
                                sortition.winning_stacks_block_hash.clone(),
                                stacks_block_header.anchored_header.total_work.work,
                            ));
                        }
                    }
                    sortition
                } else {
                    // new sortition -- go evaluate it.
                    // bind a reference here to avoid tripping up the borrow-checker
                    let dispatcher_ref = &self.dispatcher;
                    let (next_snapshot, _) = self
                        .sortition_db
                        .evaluate_sortition(
                            &header,
                            ops,
                            &self.burnchain,
                            &last_processed_ancestor,
                            reward_cycle_info,
                            |reward_set_info| {
                                if let Some(dispatcher) = dispatcher_ref {
                                    dispatcher_announce_burn_ops(
                                        *dispatcher,
                                        &header,
                                        paid_rewards,
                                        reward_set_info,
                                    );
                                }
                            },
                        )
                        .map_err(|e| {
                            error!("ChainsCoordinator: unable to evaluate sortition: {:?}", e);
                            Error::FailedToProcessSortition(e)
                        })?;

                    next_snapshot
                }
            };

            // don't process this burnchain block again in this recursive call.
            already_processed_burn_blocks.insert(next_snapshot.burn_header_hash);

            // reaccept any stacks blocks
            let mut sortition_db_handle =
                SortitionHandleTx::begin(&mut self.sortition_db, &next_snapshot.sortition_id)?;
            for (ch, parent_bhh, bhh, height) in stacks_blocks_to_reaccept.into_iter() {
                debug!("Re-accept Stacks block {}/{} height {}", &ch, &bhh, height);
                sortition_db_handle.set_stacks_block_accepted(&ch, &parent_bhh, &bhh, height)?;
            }
            sortition_db_handle.commit()?;

            let sortition_id = next_snapshot.sortition_id;

            self.notifier.notify_sortition_processed();

            debug!(
                "Sortition processed";
                "sortition_id" => &sortition_id.to_string(),
                "burn_header_hash" => &next_snapshot.burn_header_hash.to_string(),
                "burn_height" => next_snapshot.block_height
            );

            // always bump canonical sortition tip:
            //   if this code path is invoked, the canonical burnchain tip
            //   has moved, so we should move our canonical sortition tip as well.
            self.canonical_sortition_tip = Some(sortition_id.clone());
            last_processed_ancestor = sortition_id;

            // we may already have the associated Stacks block, but linked to a different sortition
            // history.  For example, if an anchor block was selected but PoX was voted disabled or
            // not voted to activate, then the same Stacks blocks could be chosen but with
            // different consensus hashes.  So, check here if we happen to already have the block
            // stored, and proceed to put it into staging again.
            if next_snapshot.sortition {
                self.try_replay_stacks_block(&canonical_snapshot, &next_snapshot)?;
            }

            if let Some(pox_anchor) = self.process_ready_blocks()? {
                if let Some(expected_anchor_block_hash) =
                    self.process_new_pox_anchor(pox_anchor, already_processed_burn_blocks)?
                {
                    info!(
                        "Burnchain block processing stops due to missing affirmed anchor block {}",
                        &expected_anchor_block_hash
                    );
                    return Ok(Some(expected_anchor_block_hash));
                }
            }
        }

        debug!("Done handling new burnchain blocks");

        Ok(None)
    }

    /// returns None if this burnchain block is _not_ the start of a reward cycle
    ///         otherwise, returns the required reward cycle info for this burnchain block
    ///                     in our current sortition view:
    ///           * PoX anchor block
    ///           * Was PoX anchor block known?
    pub fn get_reward_cycle_info(
        &mut self,
        burn_header: &BurnchainBlockHeader,
    ) -> Result<Option<RewardCycleInfo>, Error> {
        let sortition_tip_id = self
            .canonical_sortition_tip
            .as_ref()
            .expect("FATAL: Processing anchor block, but no known sortition tip");

        get_reward_cycle_info(
            burn_header.block_height,
            &burn_header.parent_block_hash,
            sortition_tip_id,
            &self.burnchain,
            &self.burnchain_blocks_db,
            &mut self.chain_state_db,
            &self.sortition_db,
            &self.reward_set_provider,
            self.config.always_use_affirmation_maps,
        )
    }

    /// Process any Atlas attachment events and forward them to the Atlas subsystem
    fn process_atlas_attachment_events(
        &self,
        block_receipt: &StacksEpochReceipt,
        canonical_stacks_tip_height: u64,
    ) {
        let mut attachments_instances = HashSet::new();
        for receipt in block_receipt.tx_receipts.iter() {
            if let TransactionOrigin::Stacks(ref transaction) = receipt.transaction {
                if let TransactionPayload::ContractCall(ref contract_call) = transaction.payload {
                    let contract_id = contract_call.to_clarity_contract_id();
                    increment_contract_calls_processed();
                    if self.atlas_config.contracts.contains(&contract_id) {
                        for event in receipt.events.iter() {
                            if let StacksTransactionEvent::SmartContractEvent(ref event_data) =
                                event
                            {
                                let res = AttachmentInstance::try_new_from_value(
                                    &event_data.value,
                                    &contract_id,
                                    block_receipt.header.index_block_hash(),
                                    block_receipt.header.stacks_block_height,
                                    receipt.transaction.txid(),
                                    Some(canonical_stacks_tip_height),
                                );
                                if let Some(attachment_instance) = res {
                                    attachments_instances.insert(attachment_instance);
                                }
                            }
                        }
                    }
                }
            }
        }
        if !attachments_instances.is_empty() {
            info!(
                "Atlas: {} attachment instances emitted from events",
                attachments_instances.len()
            );
            match self.attachments_tx.send(attachments_instances) {
                Ok(_) => {}
                Err(e) => {
                    error!("Atlas: error dispatching attachments {}", e);
                }
            };
        }
    }

    /// Replay any existing Stacks blocks we have that arose on a different PoX fork.
    /// This is best-effort -- if a block isn't found or can't be loaded, it's skipped.
    fn replay_stacks_blocks(
        &mut self,
        tip: &BlockSnapshot,
        blocks: Vec<BlockHeaderHash>,
    ) -> Result<(), Error> {
        for bhh in blocks.into_iter() {
            let staging_block_chs = StacksChainState::get_staging_block_consensus_hashes(
                self.chain_state_db.db(),
                &bhh,
            )?;
            let mut processed = false;

            debug!("Consider replaying {} from {:?}", &bhh, &staging_block_chs);

            for alt_ch in staging_block_chs.into_iter() {
                let alt_id = StacksBlockHeader::make_index_block_hash(&alt_ch, &bhh);
                if !StacksChainState::has_block_indexed(&self.chain_state_db.blocks_path, &alt_id)
                    .unwrap_or(false)
                {
                    continue;
                }

                // does this consensus hash exist somewhere? Doesn't have to be on the canonical
                // PoX fork.
                let ch_height_opt = self.sortition_db.get_consensus_hash_height(&alt_ch)?;
                let ch_height = if let Some(ch_height) = ch_height_opt {
                    ch_height
                } else {
                    continue;
                };

                // Find the corresponding snapshot on the canonical PoX fork.
                let ancestor_sn = if let Some(sn) = SortitionDB::get_ancestor_snapshot(
                    &self.sortition_db.index_conn(),
                    ch_height,
                    &tip.sortition_id,
                )? {
                    sn
                } else {
                    continue;
                };

                // the new consensus hash
                let ch = ancestor_sn.consensus_hash;

                if let Ok(Some(block)) =
                    StacksChainState::load_block(&self.chain_state_db.blocks_path, &alt_ch, &bhh)
                {
                    let ic = self.sortition_db.index_conn();
                    if let Some(parent_snapshot) = ic
                        .find_parent_snapshot_for_stacks_block(&ch, &bhh)
                        .unwrap_or(None)
                    {
                        // replay in this consensus hash history
                        debug!("Replay Stacks block from {} to {}/{}", &alt_ch, &ch, &bhh);
                        let ic = self.sortition_db.index_conn();
                        let _ = self.chain_state_db.preprocess_anchored_block(
                            &ic,
                            &ch,
                            &block,
                            &parent_snapshot.consensus_hash,
                            get_epoch_time_secs(),
                        );
                        processed = true;
                        break;
                    }
                }
            }

            if !processed {
                test_debug!("Did NOT replay {}", &bhh);
            }
        }
        Ok(())
    }

    /// Try and replay a newly-discovered (or re-affirmed) sortition's associated Stacks block, if
    /// we have it.
    fn try_replay_stacks_block(
        &mut self,
        canonical_snapshot: &BlockSnapshot,
        next_snapshot: &BlockSnapshot,
    ) -> Result<(), Error> {
        let staging_block_chs = StacksChainState::get_staging_block_consensus_hashes(
            self.chain_state_db.db(),
            &next_snapshot.winning_stacks_block_hash,
        )?;

        let mut found = false;
        for ch in staging_block_chs.iter() {
            if *ch == next_snapshot.consensus_hash {
                found = true;
                break;
            }
        }

        if !found && staging_block_chs.len() > 0 {
            // we have seen this block before, but in a different consensus fork.
            // queue it for re-processing -- it might still be valid if it's in a reward
            // cycle that exists on the new PoX fork.
            debug!(
                "Sortition re-processes Stacks block {}, which is present on a different PoX fork",
                &next_snapshot.winning_stacks_block_hash
            );

            self.replay_stacks_blocks(
                &canonical_snapshot,
                vec![next_snapshot.winning_stacks_block_hash.clone()],
            )?;
        }
        Ok(())
    }

    /// Verify that a PoX anchor block candidate is affirmed by the network.
    /// Returns Ok(Some(pox_anchor)) if so.
    /// Returns Ok(None) if not.
    /// Returns Err(Error::NotPoXAnchorBlock) if this block got F*w confirmations but is not the
    /// heaviest-confirmed burnchain block.
    fn check_pox_anchor_affirmation(
        &self,
        pox_anchor: &BlockHeaderHash,
        winner_snapshot: &BlockSnapshot,
    ) -> Result<Option<BlockHeaderHash>, Error> {
        if BurnchainDB::is_anchor_block(
            self.burnchain_blocks_db.conn(),
            &winner_snapshot.burn_header_hash,
            &winner_snapshot.winning_block_txid,
        )? {
            // affirmed?
            let heaviest_am = BurnchainDB::get_heaviest_anchor_block_affirmation_map(
                self.burnchain_blocks_db.conn(),
                &self.burnchain,
            )?;

            let commit = BurnchainDB::get_block_commit(
                self.burnchain_blocks_db.conn(),
                &winner_snapshot.winning_block_txid,
            )?
            .expect("BUG: no commit metadata in DB for existing commit");

            let commit_md = BurnchainDB::get_commit_metadata(
                self.burnchain_blocks_db.conn(),
                &winner_snapshot.burn_header_hash,
                &winner_snapshot.winning_block_txid,
            )?
            .expect("BUG: no commit metadata in DB for existing commit");

            let reward_cycle = commit_md
                .anchor_block
                .expect("BUG: anchor block commit has no anchor block reward cycle");

            if heaviest_am
                .at(reward_cycle)
                .unwrap_or(&AffirmationMapEntry::PoxAnchorBlockPresent)
                == &AffirmationMapEntry::PoxAnchorBlockPresent
            {
                // yup, we're expecting this
                debug!("Discovered an old anchor block: {} (height {}, rc {}) with heaviest affirmation map {}", pox_anchor, commit.block_height, reward_cycle, &heaviest_am);
                info!("Discovered an old anchor block: {}", pox_anchor);
                return Ok(Some(pox_anchor.clone()));
            } else {
                // nope -- can ignore
                debug!("Discovered unaffirmed old anchor block: {} (height {}, rc {}) with heaviest affirmation map {}", pox_anchor, commit.block_height, reward_cycle, &heaviest_am);
                return Ok(None);
            }
        } else {
            debug!("Stacks block {} received F*w confirmations but is not the heaviest-confirmed burnchain block, so treating as non-anchor block", pox_anchor);
            return Err(Error::NotPoXAnchorBlock);
        }
    }

    /// Figure out what to do with a newly-discovered anchor block, based on the canonical
    /// affirmation map.  If the anchor block is affirmed, then returns Some(anchor-block-hash).
    /// Otherwise, returns None.
    ///
    /// Returning Some(...) means "we need to go and process the reward cycle info from this anchor
    /// block."
    ///
    /// Returning None means "we can keep processing Stacks blocks"
    fn consider_pox_anchor(
        &self,
        pox_anchor: &BlockHeaderHash,
        pox_anchor_snapshot: &BlockSnapshot,
    ) -> Result<Option<BlockHeaderHash>, Error> {
        // use affirmation maps even if they're not supported yet.
        // if the chain is healthy, this won't cause a chain split.
        match self.check_pox_anchor_affirmation(pox_anchor, &pox_anchor_snapshot) {
            Ok(Some(pox_anchor)) => {
                // yup, affirmed.  Report it for subsequent reward cycle calculation.
                let block_id = StacksBlockId::new(&pox_anchor_snapshot.consensus_hash, &pox_anchor);
                if !StacksChainState::has_stacks_block(&self.chain_state_db.db(), &block_id)? {
                    debug!(
                        "Have NOT processed anchor block {}/{}",
                        &pox_anchor_snapshot.consensus_hash, &pox_anchor
                    );
                } else {
                    // already have it
                    debug!(
                        "Already have processed anchor block {}/{}",
                        &pox_anchor_snapshot.consensus_hash, &pox_anchor
                    );
                }
                return Ok(Some(pox_anchor));
            }
            Ok(None) => {
                // unaffirmed old anchor block, so no rewind is needed.
                return Ok(None);
            }
            Err(Error::NotPoXAnchorBlock) => {
                // what epoch is this block in?
                let cur_epoch = SortitionDB::get_stacks_epoch(
                    self.sortition_db.conn(),
                    pox_anchor_snapshot.block_height,
                )?
                .expect(&format!(
                    "BUG: no epoch defined at height {}",
                    pox_anchor_snapshot.block_height
                ));
                if cur_epoch.epoch_id < StacksEpochId::Epoch21 {
                    panic!("FATAL: found Stacks block that 2.0/2.05 rules would treat as an anchor block, but that 2.1+ would not");
                }
                return Ok(None);
            }
            Err(e) => {
                error!("Failed to check PoX affirmation: {:?}", &e);
                return Err(e);
            }
        }
    }

    ///
    /// Process any ready staging blocks until there are either:
    ///   * there are no more to process
    ///   * a PoX anchor block is processed which invalidates the current PoX fork
    ///
    /// Returns Some(BlockHeaderHash) if such an anchor block is discovered,
    ///   otherwise returns None
    ///
    fn process_ready_blocks(&mut self) -> Result<Option<BlockHeaderHash>, Error> {
        let canonical_sortition_tip = self.canonical_sortition_tip.clone().expect(
            "FAIL: processing a new Stacks block, but don't have a canonical sortition tip",
        );

        let sortdb_handle = self
            .sortition_db
            .tx_handle_begin(&canonical_sortition_tip)?;
        let mut processed_blocks =
            self.chain_state_db
                .process_blocks(sortdb_handle, 1, self.dispatcher)?;

        while let Some(block_result) = processed_blocks.pop() {
            if block_result.0.is_none() && block_result.1.is_none() {
                // this block was invalid
                debug!("Bump blocks processed (invalid)");
                self.notifier.notify_stacks_block_processed();
                increment_stx_blocks_processed_counter();
            } else if let (Some(block_receipt), _) = block_result {
                // only bump the coordinator's state if the processed block
                //   is in our sortition fork
                //  TODO: we should update the staging block logic to prevent
                //    blocks like these from getting processed at all.
                let in_sortition_set = self.sortition_db.is_stacks_block_in_sortition_set(
                    &canonical_sortition_tip,
                    &block_receipt.header.anchored_header.block_hash(),
                )?;

                // TODO: I suspect that this is somehow `false` for a late-arriving anchor block, because it might
                // not be a block that's part of the sortition history tipped at
                // `canonical_sortition_tip`.
                // TODO: the check
                //
                //    if let Some(pox_anchor) = self
                //        .sortition_db
                //        .is_stacks_block_pox_anchor(&block_hash, &canonical_sortition_tip)?
                //    {
                //
                // needs to be applied across all sortition tips.

                if in_sortition_set {
                    let new_canonical_block_snapshot = SortitionDB::get_block_snapshot(
                        self.sortition_db.conn(),
                        &canonical_sortition_tip,
                    )?
                    .expect(&format!(
                        "FAIL: could not find data for the canonical sortition {}",
                        &canonical_sortition_tip
                    ));
                    let new_canonical_stacks_block =
                        new_canonical_block_snapshot.get_canonical_stacks_block_id();
<<<<<<< HEAD
                    self.canonical_chain_tip = Some(new_canonical_stacks_block);

                    debug!("Bump blocks processed");
=======

                    debug!("Bump blocks processed ({})", &new_canonical_stacks_block);
>>>>>>> 023aea51
                    self.notifier.notify_stacks_block_processed();
                    increment_stx_blocks_processed_counter();

                    self.process_atlas_attachment_events(
                        &block_receipt,
                        new_canonical_block_snapshot.canonical_stacks_tip_height,
                    );

                    let block_hash = block_receipt.header.anchored_header.block_hash();
                    let winner_snapshot = SortitionDB::get_block_snapshot_for_winning_stacks_block(
                        &self.sortition_db.index_conn(),
                        &canonical_sortition_tip,
                        &block_hash,
                    )
                    .expect("FAIL: could not find block snapshot for winning block hash")
                    .expect("FAIL: could not find block snapshot for winning block hash");

                    // update cost estimator
                    if let Some(ref mut estimator) = self.cost_estimator {
                        let stacks_epoch = self
                            .sortition_db
                            .index_conn()
                            .get_stacks_epoch_by_epoch_id(&block_receipt.evaluated_epoch)
                            .expect("Could not find a stacks epoch.");
                        estimator.notify_block(
                            &block_receipt.tx_receipts,
                            &stacks_epoch.block_limit,
                            &stacks_epoch.epoch_id,
                        );
                    }

                    // update fee estimator
                    if let Some(ref mut estimator) = self.fee_estimator {
                        let stacks_epoch = self
                            .sortition_db
                            .index_conn()
                            .get_stacks_epoch_by_epoch_id(&block_receipt.evaluated_epoch)
                            .expect("Could not find a stacks epoch.");
                        if let Err(e) =
                            estimator.notify_block(&block_receipt, &stacks_epoch.block_limit)
                        {
                            warn!("FeeEstimator failed to process block receipt";
                                  "stacks_block" => %block_hash,
                                  "stacks_height" => %block_receipt.header.stacks_block_height,
                                  "error" => %e);
                        }
                    }

                    // Was this block sufficiently confirmed by the prepare phase that it was a PoX
                    // anchor block?  And if we're in epoch 2.1, does it match the heaviest-confirmed
                    // block-commit in the burnchain DB, and is it affirmed by the majority of the
                    // network?
                    if let Some(pox_anchor) = self
                        .sortition_db
                        .is_stacks_block_pox_anchor(&block_hash, &canonical_sortition_tip)?
                    {
                        // what epoch is this block in?
                        let cur_epoch = SortitionDB::get_stacks_epoch(
                            self.sortition_db.conn(),
                            winner_snapshot.block_height,
                        )?
                        .expect(&format!(
                            "BUG: no epoch defined at height {}",
                            winner_snapshot.block_height
                        ));

                        match cur_epoch.epoch_id {
                            StacksEpochId::Epoch10 => {
                                panic!("BUG: Snapshot predates Stacks 2.0");
                            }
                            StacksEpochId::Epoch20 | StacksEpochId::Epoch2_05 => {
                                if self.config.always_use_affirmation_maps {
                                    // use affirmation maps even if they're not supported yet.
                                    // if the chain is healthy, this won't cause a chain split.
                                    if let Some(pox_anchor) =
                                        self.consider_pox_anchor(&pox_anchor, &winner_snapshot)?
                                    {
                                        return Ok(Some(pox_anchor));
                                    }
                                } else {
                                    // 2.0/2.05 behavior: only consult the sortition DB
                                    // if, just after processing the block, we _know_ that this block is a pox anchor, that means
                                    //   that sortitions have already begun processing that didn't know about this pox anchor.
                                    //   we need to trigger an unwind
                                    info!("Discovered an old anchor block: {}", &pox_anchor);
                                    return Ok(Some(pox_anchor));
                                }
                            }
                            StacksEpochId::Epoch21 => {
                                // 2.1 behavior: the anchor block must also be the
                                // heaviest-confirmed anchor block by BTC weight, and the highest
                                // such anchor block if there are multiple contenders.
                                if let Some(pox_anchor) =
                                    self.consider_pox_anchor(&pox_anchor, &winner_snapshot)?
                                {
                                    return Ok(Some(pox_anchor));
                                }
                            }
                        }
                    }
                }
            }
            // TODO: do something with a poison result

            let sortdb_handle = self
                .sortition_db
                .tx_handle_begin(&canonical_sortition_tip)?;
            // Right before a block is set to processed, the event dispatcher will emit a new block event
            processed_blocks =
                self.chain_state_db
                    .process_blocks(sortdb_handle, 1, self.dispatcher)?;
        }

        Ok(None)
    }

    /// Process a new PoX anchor block, possibly resulting in the PoX history being unwound and
    /// replayed through a different sequence of consensus hashes.  If the new anchor block causes
    /// the node to reach a prepare-phase that elects a network-affirmed anchor block that we don't
    /// have, then return its block hash so the caller can go download and process it.
    fn process_new_pox_anchor(
        &mut self,
        block_id: BlockHeaderHash,
        already_processed_burn_blocks: &mut HashSet<BurnchainHeaderHash>,
    ) -> Result<Option<BlockHeaderHash>, Error> {
        // get the last sortition in the prepare phase that chose this anchor block
        //   that sortition is now the current canonical sortition,
        //   and now that we have process the anchor block for the corresponding reward phase,
        //   update the canonical pox bitvector.
        let sortition_id = self.canonical_sortition_tip.as_ref().expect(
            "FAIL: processing a new anchor block, but don't have a canonical sortition tip",
        );

        let mut prep_end = self
            .sortition_db
            .get_prepare_end_for(sortition_id, &block_id)?
            .expect(&format!(
                "FAIL: expected to get a sortition for a chosen anchor block {}, but not found.",
                &block_id
            ));

        // was this block a pox anchor for an even earlier reward cycle?
        while let Some(older_prep_end) = self
            .sortition_db
            .get_prepare_end_for(&prep_end.sortition_id, &block_id)?
        {
            prep_end = older_prep_end;
        }

        info!(
            "Reprocessing with anchor block information, starting at block height: {}",
            prep_end.block_height
        );
        let mut pox_id = self.sortition_db.get_pox_id(sortition_id)?;
        pox_id.extend_with_present_block();

        // invalidate all the sortitions > canonical_sortition_tip, in the same burnchain fork
        self.sortition_db
            .invalidate_descendants_of(&prep_end.burn_header_hash)?;

        // roll back to the state as of prep_end
        self.canonical_sortition_tip = Some(prep_end.sortition_id);

        // Start processing from the beginning of the new PoX reward set
        self.inner_handle_new_burnchain_block(already_processed_burn_blocks)
    }
}

/// Determine whether or not the current chainstate databases are up-to-date with the current
/// epoch.
pub fn check_chainstate_db_versions(
    epochs: &[StacksEpoch],
    sortdb_path: &str,
    chainstate_path: &str,
) -> Result<bool, DBError> {
    let mut cur_epoch_opt = None;
    if fs::metadata(&sortdb_path).is_ok() {
        // check sortition DB and load up the current epoch
        let max_height = SortitionDB::get_highest_block_height_from_path(&sortdb_path)
            .expect("FATAL: could not query sortition DB for maximum block height");
        let cur_epoch_idx = StacksEpoch::find_epoch(epochs, max_height).expect(&format!(
            "FATAL: no epoch defined for burn height {}",
            max_height
        ));
        let cur_epoch = epochs[cur_epoch_idx].epoch_id;

        // save for later
        cur_epoch_opt = Some(cur_epoch.clone());
        let db_version = SortitionDB::get_db_version_from_path(&sortdb_path)?
            .expect("FATAL: could not load sortition DB version");

        if !SortitionDB::is_db_version_supported_in_epoch(cur_epoch, &db_version) {
            error!(
                "Sortition DB at {} does not support epoch {}",
                &sortdb_path, cur_epoch
            );
            return Ok(false);
        }
    } else {
        warn!("Sortition DB {} does not exist; assuming it will be instantiated with the correct version", sortdb_path);
    }

    if fs::metadata(&chainstate_path).is_ok() {
        let cur_epoch = cur_epoch_opt.expect(
            "FATAL: chainstate corruption: sortition DB does not exist, but chainstate does.",
        );
        let db_config = StacksChainState::get_db_config_from_path(&chainstate_path)?;
        if !db_config.supports_epoch(cur_epoch) {
            error!(
                "Chainstate DB at {} does not support epoch {}",
                &chainstate_path, cur_epoch
            );
            return Ok(false);
        }
    } else {
        warn!("Chainstate DB {} does not exist; assuming it will be instantiated with the correct version", chainstate_path);
    }

    Ok(true)
}

/// Migrate all databases to their latest schemas.
/// Verifies that this is possible as well
pub fn migrate_chainstate_dbs(
    epochs: &[StacksEpoch],
    sortdb_path: &str,
    chainstate_path: &str,
    chainstate_marf_opts: Option<MARFOpenOpts>,
) -> Result<(), Error> {
    if !check_chainstate_db_versions(epochs, sortdb_path, chainstate_path)? {
        warn!("Unable to migrate chainstate DBs to the latest schemas in the current epoch");
        return Err(DBError::TooOldForEpoch.into());
    }

    if fs::metadata(&sortdb_path).is_ok() {
        info!("Migrating sortition DB to the latest schema version");
        SortitionDB::migrate_if_exists(&sortdb_path, epochs)?;
    }
    if fs::metadata(&chainstate_path).is_ok() {
        info!("Migrating chainstate DB to the latest schema version");
        let db_config = StacksChainState::get_db_config_from_path(&chainstate_path)?;

        // this does the migration internally
        let _ = StacksChainState::open(
            db_config.mainnet,
            db_config.chain_id,
            chainstate_path,
            chainstate_marf_opts,
        )?;
    }
    Ok(())
}<|MERGE_RESOLUTION|>--- conflicted
+++ resolved
@@ -2416,14 +2416,8 @@
                     ));
                     let new_canonical_stacks_block =
                         new_canonical_block_snapshot.get_canonical_stacks_block_id();
-<<<<<<< HEAD
                     self.canonical_chain_tip = Some(new_canonical_stacks_block);
-
-                    debug!("Bump blocks processed");
-=======
-
                     debug!("Bump blocks processed ({})", &new_canonical_stacks_block);
->>>>>>> 023aea51
                     self.notifier.notify_stacks_block_processed();
                     increment_stx_blocks_processed_counter();
 
