/*
 copyright: (c) 2013-2019 by Blockstack PBC, a public benefit corporation.

 This file is part of Blockstack.

 Blockstack is free software. You may redistribute or modify
 it under the terms of the GNU General Public License as published by
 the Free Software Foundation, either version 3 of the License or
 (at your option) any later version.

 Blockstack is distributed in the hope that it will be useful,
 but WITHOUT ANY WARRANTY, including without the implied warranty of
 MERCHANTABILITY or FITNESS FOR A PARTICULAR PURPOSE. See the
 GNU General Public License for more details.

 You should have received a copy of the GNU General Public License
 along with Blockstack. If not, see <http://www.gnu.org/licenses/>.
*/

#![allow(unused_imports)]
#![allow(dead_code)]
#![allow(non_camel_case_types)]
#![allow(non_snake_case)]
#![allow(non_upper_case_globals)]

#[macro_use]
extern crate blockstack_lib;
extern crate rusqlite;

use blockstack_lib::burnchains::db::BurnchainBlockData;
use blockstack_lib::*;

use std::fs;
use std::env;
use std::process;
use std::io::prelude::*;
use std::io;

use blockstack_lib::util::log;

use blockstack_lib::net::StacksMessageCodec;
use blockstack_lib::chainstate::stacks::*;
use blockstack_lib::util::hash::{hex_bytes, to_hex};
use blockstack_lib::util::retry::LogReader;
use blockstack_lib::chainstate::stacks::index::marf::MARF;
use blockstack_lib::chainstate::stacks::StacksBlockHeader;
use blockstack_lib::chainstate::burn::BlockHeaderHash;
use blockstack_lib::chainstate::burn::ConsensusHash;
use blockstack_lib::burnchains::BurnchainHeaderHash;

use blockstack_lib::burnchains::bitcoin::spv;
use blockstack_lib::burnchains::bitcoin::BitcoinNetworkType;

use rusqlite::Connection;
use rusqlite::types::ToSql;
use rusqlite::OpenFlags;


fn main() {

    log::set_loglevel(log::LOG_INFO).unwrap();

    let mut argv : Vec<String> = env::args().collect();
    if argv.len() < 2 {
        eprintln!("Usage: {} command [args...]", argv[0]);
        process::exit(1);
    }

    if argv[1] == "--version" {
        println!("{}", &blockstack_lib::version_string(
            option_env!("CARGO_PKG_NAME").unwrap_or(&argv[0]),
            option_env!("CARGO_PKG_VERSION").unwrap_or("0.0.0.0")));
        process::exit(0);
    }

    if argv[1] == "decode-bitcoin-header" {
        if argv.len() < 4 {
            eprintln!("Usage: {} decode-bitcoin-header [-t|-r] BLOCK_HEIGHT PATH", argv[0]);
            process::exit(1);
        }

        let mut testnet = false;
        let mut regtest = false;
        let mut idx = 0;
        for i in 0..argv.len() {
            if argv[i] == "-t" {
                testnet = true;
                idx = i;
            }
            else if argv[i] == "-r" {
                regtest = true;
                idx = i;
            }
        }
        if regtest && testnet {
            // don't allow both
            eprintln!("Usage: {} decode-bitcoin-header [-t|-r] BLOCK_HEIGHT PATH", argv[0]);
            process::exit(1);
        }
        if idx > 0 {
            argv.remove(idx);
        }

        let mode = if testnet { BitcoinNetworkType::Testnet } else if regtest { BitcoinNetworkType::Regtest } else { BitcoinNetworkType::Mainnet };

        let height = argv[2].parse::<u64>().expect("Invalid block height");
        let headers_path = &argv[3];

        let spv_client = spv::SpvClient::new(headers_path, 0, Some(height), mode, false, false).expect("FATAL: could not instantiate SPV client");
        match spv_client.read_block_header(height).expect("FATAL: could not read block header database") {
            Some(header) => {
                println!("{:#?}", header);
                process::exit(0);
            },
            None => {
                eprintln!("Failed to read header");
                process::exit(1);
            }
        }
    }

    if argv[1] == "decode-tx" {
        if argv.len() < 3 {
            eprintln!("Usage: {} decode-tx TRANSACTION", argv[0]);
            process::exit(1);
        }

        let tx_str = &argv[2];
        let tx_bytes = hex_bytes(tx_str).map_err(|_e| {
            eprintln!("Failed to decode transaction: must be a hex string");
            process::exit(1);
        }).unwrap();

        let mut cursor = io::Cursor::new(&tx_bytes);
        let mut debug_cursor = LogReader::from_reader(&mut cursor);

        let tx = StacksTransaction::consensus_deserialize(&mut debug_cursor).map_err(|e| {
            eprintln!("Failed to decode transaction: {:?}", &e);
            eprintln!("Bytes consumed:");
            for buf in debug_cursor.log().iter() {
                eprintln!("  {}", to_hex(buf));
            }
            process::exit(1);
        }).unwrap();

        println!("{:#?}", &tx);
        process::exit(0);
    }

    if argv[1] == "decode-block" {
        if argv.len() < 3 {
            eprintln!("Usage: {} decode-block BLOCK_PATH", argv[0]);
            process::exit(1);
        }

        let block_path = &argv[2];
        let block_data = fs::read(block_path).expect(&format!("Failed to open {}", block_path));

        let block = StacksBlock::consensus_deserialize(&mut io::Cursor::new(&block_data)).map_err(|_e| {
            eprintln!("Failed to decode block");
            process::exit(1);
        }).unwrap();

        println!("{:#?}", &block);
        process::exit(0);
    }

    if argv[1] == "decode-microblocks" {
        if argv.len() < 3 {
            eprintln!("Usage: {} decode-microblocks MICROBLOCK_STREAM_PATH", argv[0]);
            process::exit(1);
        }

        let mblock_path = &argv[2];
        let mblock_data = fs::read(mblock_path).expect(&format!("Failed to open {}", mblock_path));

        let mut cursor = io::Cursor::new(&mblock_data);
        let mut debug_cursor = LogReader::from_reader(&mut cursor);
        let mblocks : Vec<StacksMicroblock> = Vec::consensus_deserialize(&mut debug_cursor).map_err(|e| {
            eprintln!("Failed to decode microblocks: {:?}", &e);
            eprintln!("Bytes consumed:");
            for buf in debug_cursor.log().iter() {
                eprintln!("  {}", to_hex(buf));
            }
            process::exit(1);
        }).unwrap();

        println!("{:#?}", &mblocks);
        process::exit(0);
    }

    if argv[1] == "header-indexed-get" {
        if argv.len() < 5 {
            eprintln!("Usage: {} header-indexed-get CHAINSTATE_DIR BLOCK_ID_HASH KEY", argv[0]);
            process::exit(1);
        }
        let headers_dir = &argv[2];
        let marf_path = format!("{}/vm/index", &headers_dir);
        let db_path = format!("{}/vm/headers.db", &headers_dir);
        let marf_tip = &argv[3];
        let marf_key = &argv[4];

        if fs::metadata(&marf_path).is_err() {
            eprintln!("No such file or directory: {}", &marf_path);
            process::exit(1);
        }

        if fs::metadata(&db_path).is_err() {
            eprintln!("No such file or directory: {}", &db_path);
            process::exit(1);
        }
        
        let marf_bhh = StacksBlockId::from_hex(marf_tip).expect("Bad MARF block hash");
        let mut marf = MARF::from_path(&marf_path).expect("Failed to open MARF");
        let value_opt = marf.get(&marf_bhh, marf_key).expect("Failed to read MARF");

        if let Some(value) = value_opt {
            let conn = Connection::open_with_flags(&db_path, OpenFlags::SQLITE_OPEN_READ_ONLY).expect("Failed to open DB");
            let args : &[&dyn ToSql] = &[&value.to_hex()];
            let res : Result<String, rusqlite::Error> = conn.query_row_and_then("SELECT value FROM __fork_storage WHERE value_hash = ?1", args,
                                                                                |row| { let s : String = row.get(0); Ok(s) });

            let row = res.expect(&format!("Failed to query DB for MARF value hash {}", &value));
            println!("{}", row);
        }
        else {
            println!("(undefined)");
        }

        process::exit(0);
    }

    if argv[1] == "exec_program" {
        if argv.len() < 3 {
            eprintln!("Usage: {} exec_program [program-file.clar]", argv[0]);
            process::exit(1);
        }
        let program: String = fs::read_to_string(&argv[2])
            .expect(&format!("Error reading file: {}", argv[2]));
        match vm::execute(&program) {
            Ok(Some(result)) => println!("{}", result),
            Ok(None) => println!(""),
            Err(error) => { 
                panic!("Program Execution Error: \n{}", error);
            }
        }
        return
    }

    if argv[1] == "marf-get" {
        let path = &argv[2];
        let tip = BlockHeaderHash::from_hex(&argv[3]).unwrap();
        let consensustip = ConsensusHash::from_hex(&argv[4]).unwrap();
        let itip = StacksBlockHeader::make_index_block_hash(&consensustip, &tip);
        let key = &argv[5];
        let mut marf = MARF::from_path(path).unwrap();
        let res = marf.get(&itip, key).expect("MARF error.");
        match res {
            Some(x) => println!("{}", x),
            None => println!("None"),
        };
        return
    }

    if argv[1] == "get-ancestors" {
        let path = &argv[2];
        let tip = BlockHeaderHash::from_hex(&argv[3]).unwrap();
        let burntip = BurnchainHeaderHash::from_hex(&argv[4]).unwrap();

        let conn = rusqlite::Connection::open(path).unwrap();
        let mut cur_burn = burntip.clone();
        let mut cur_tip = tip.clone();
        loop {
            println!("{}, {}", cur_burn, cur_tip);
            let (next_burn, next_tip) = match
                conn.query_row("SELECT parent_burn_header_hash, parent_anchored_block_hash FROM staging_blocks WHERE anchored_block_hash = ? and burn_header_hash = ?",
                               &[&cur_tip as &dyn rusqlite::types::ToSql, &cur_burn], |row| (row.get(0), row.get(1))) {
                    Ok(x) => x,
                    Err(e) => {
                        match e {
                            rusqlite::Error::QueryReturnedNoRows => {},
                            e => {
                                eprintln!("SQL Error: {}", e);
                            },
                        }
                        break
                    }
                };
            cur_burn = next_burn;
            cur_tip = next_tip;
        }
        return
    }

    if argv[1] == "docgen" {
        println!("{}", vm::docs::make_json_api_reference());
        return
    }

    if argv[1] == "local" {
        clarity::invoke_command(&format!("{} {}", argv[0], argv[1]), &argv[2..]);
        return
    }

    if argv[1] == "process-block" {
        use chainstate::stacks::db::StacksChainState;
        use chainstate::burn::db::sortdb::SortitionDB;
        let path = &argv[2];
        let sort_path = &argv[3];
        let mut chainstate = StacksChainState::open(false, 0x80000000, path).unwrap();
        let mut sortition_db = SortitionDB::open(sort_path, true).unwrap();
        let sortition_tip = SortitionDB::get_canonical_burn_chain_tip(sortition_db.conn()).unwrap().sortition_id;
        let mut tx = sortition_db.tx_handle_begin(&sortition_tip).unwrap();
        chainstate.process_next_staging_block(&mut tx).unwrap();
        return
    }
    
    if argv[1] == "replay-chainstate" {
        use std::collections::HashMap;
        use chainstate::stacks::db::StacksChainState;
        use chainstate::stacks::db::blocks::StagingBlock;
        use chainstate::stacks::StacksBlockHeader;
        use chainstate::burn::db::sortdb::{SortitionDB, PoxId};
        use chainstate::stacks::StacksAddress;
        use burnchains::Address;
        use burnchains::Burnchain;
        use burnchains::db::BurnchainDB;
        use chainstate::burn::BlockSnapshot;
        use vm::costs::ExecutionCost;
        use core::*;
        use net::relay::Relayer;
        use burnchains::bitcoin::indexer::BitcoinIndexer;
        use chainstate::stacks::index::MarfTrieId;
        use std::collections::HashSet;
        use std::thread;
        use util::sleep_ms;

        if argv.len() < 7 {
            eprintln!("Usage: {} OLD_CHAINSTATE_PATH OLD_SORTITION_DB_PATH OLD_BURNCHAIN_DB_PATH NEW_CHAINSTATE_PATH NEW_BURNCHAIN_DB_PATH", &argv[0]);
            process::exit(1);
        }

        let old_chainstate_path = &argv[2];
        let old_sort_path = &argv[3];
        let old_burnchaindb_path = &argv[4];

        let new_chainstate_path = &argv[5];
        let burnchain_db_path = &argv[6];

        let old_chainstate = StacksChainState::open(false, 0x80000000, old_chainstate_path).unwrap();
        let old_sortition_db = SortitionDB::open(old_sort_path, true).unwrap();

        // initial argon balances -- see testnet/stacks-node/conf/argon-follower-conf.toml
        let initial_argon_balances = vec![
            (StacksAddress::from_string("STB44HYPYAT2BB2QE513NSP81HTMYWBJP02HPGK6").unwrap().to_account_principal(), 10000000000000000),
            (StacksAddress::from_string("ST11NJTTKGVT6D1HY4NJRVQWMQM7TVAR091EJ8P2Y").unwrap().to_account_principal(), 10000000000000000),
            (StacksAddress::from_string("ST1HB1T8WRNBYB0Y3T7WXZS38NKKPTBR3EG9EPJKR").unwrap().to_account_principal(), 10000000000000000),
            (StacksAddress::from_string("STRYYQQ9M8KAF4NS7WNZQYY59X93XEKR31JP64CP").unwrap().to_account_principal(), 10000000000000000)
        ];

        // block limit that argon uses
        let argon_block_limit: ExecutionCost = ExecutionCost {
            write_length: 15_0_000_000,
            write_count: 5_0_000,
            read_length: 1_000_000_000,
            read_count: 5_0_000,
            runtime: 1_00_000_000,
        };

        let burnchain = Burnchain::new(&burnchain_db_path, "bitcoin", "regtest").unwrap();
        let indexer : BitcoinIndexer = burnchain.make_indexer().unwrap();
        let (mut new_sortition_db, _) = burnchain.connect_db(&indexer, true).unwrap();
        
        let old_burnchaindb = BurnchainDB::connect(&old_burnchaindb_path, burnchain.first_block_height, &burnchain.first_block_hash, FIRST_BURNCHAIN_BLOCK_TIMESTAMP, true).unwrap();

        let mut new_chainstate = StacksChainState::open_and_exec(false, 0x80000000, new_chainstate_path, Some(initial_argon_balances), |_| {}, argon_block_limit).unwrap();
    
        let all_snapshots = old_sortition_db.get_all_snapshots().unwrap();
        let all_stacks_blocks = StacksChainState::get_all_staging_block_headers(&old_chainstate.blocks_db).unwrap();

        // order block hashes by arrival index
        let mut stacks_blocks_arrival_indexes = vec![];
        for snapshot in all_snapshots.iter() {
            if !snapshot.sortition {
                continue;
            }
            if snapshot.arrival_index == 0 {
                continue;
            }
            let index_hash = StacksBlockHeader::make_index_block_hash(&snapshot.consensus_hash, &snapshot.winning_stacks_block_hash);
            stacks_blocks_arrival_indexes.push((index_hash, snapshot.arrival_index));
        }
        stacks_blocks_arrival_indexes.sort_by(|ref a, ref b| a.1.partial_cmp(&b.1).unwrap());
        let stacks_blocks_arrival_order : Vec<StacksBlockId> = stacks_blocks_arrival_indexes.into_iter().map(|(h, _)| h).collect();

        let mut stacks_blocks_available : HashMap<StacksBlockId, StagingBlock> = HashMap::new();
        let num_staging_blocks = all_stacks_blocks.len();
        for staging_block in all_stacks_blocks.into_iter() {
            if !staging_block.orphaned {
                let index_hash = StacksBlockHeader::make_index_block_hash(&staging_block.consensus_hash, &staging_block.anchored_block_hash);
                eprintln!("Will consider {}/{}", &staging_block.consensus_hash, &staging_block.anchored_block_hash);
                stacks_blocks_available.insert(index_hash, staging_block);
            }
        }

        eprintln!("\nWill replay {} stacks epochs out of {}\n", &stacks_blocks_available.len(), num_staging_blocks);

        let mut known_stacks_blocks = HashSet::new();
        let mut next_arrival = 0;
        
        let (p2p_new_sortition_db, _) = burnchain.connect_db(&indexer, true).unwrap();
        let mut p2p_chainstate = StacksChainState::open_with_block_limit(false, 0x80000000, new_chainstate_path, ExecutionCost::max_value()).unwrap();
        
        let _ = thread::spawn(move || {
            loop {
                // simulate the p2p refreshing itself
                // update p2p's read-only view of the unconfirmed state
<<<<<<< HEAD
                let (canonical_consensus_tip, canonical_block_tip) = SortitionDB::get_canonical_stacks_chain_tip_hash_stubbed(p2p_new_sortition_db.conn())
=======
                let (canonical_burn_tip, canonical_block_tip) = SortitionDB::get_canonical_stacks_chain_tip_hash(p2p_new_sortition_db.conn())
>>>>>>> 9a38e87a
                    .expect("Failed to read canonical stacks chain tip");
                let canonical_tip = StacksBlockHeader::make_index_block_hash(&canonical_consensus_tip, &canonical_block_tip);
                p2p_chainstate.refresh_unconfirmed_state_readonly(canonical_tip)
                    .expect("Failed to open unconfirmed Clarity state");

                sleep_ms(100);
            }
        });

        for old_snapshot in all_snapshots.into_iter() {
            // replay this burnchain block
            let BurnchainBlockData { header: burn_block_header, ops: blockstack_txs } = old_burnchaindb
                .get_burnchain_block(&old_snapshot.burn_header_hash).unwrap();
            if old_snapshot.parent_burn_header_hash == BurnchainHeaderHash::sentinel() {
                // skip initial snapshot -- it's a placeholder
                continue;
            }
            
            let (new_snapshot, _) = {
                let sortition_tip = SortitionDB::get_canonical_burn_chain_tip(new_sortition_db.conn()).unwrap();
                new_sortition_db.evaluate_sortition(&burn_block_header, blockstack_txs, &burnchain, &sortition_tip.sortition_id, None).unwrap()
            };

            // importantly, the burnchain linkage must all match
            assert_eq!(old_snapshot.burn_header_hash, new_snapshot.burn_header_hash);
            assert_eq!(old_snapshot.parent_burn_header_hash, new_snapshot.parent_burn_header_hash);
            assert_eq!(old_snapshot.sortition, new_snapshot.sortition);
            assert_eq!(old_snapshot.winning_stacks_block_hash, new_snapshot.winning_stacks_block_hash);
            assert_eq!(old_snapshot.consensus_hash, new_snapshot.consensus_hash);
            assert_eq!(old_snapshot.sortition_hash, new_snapshot.sortition_hash);
            assert_eq!(old_snapshot.block_height, new_snapshot.block_height);
            assert_eq!(old_snapshot.total_burn, new_snapshot.total_burn);
            assert_eq!(old_snapshot.ops_hash, new_snapshot.ops_hash);

            // "discover" the stacks blocks
            if new_snapshot.sortition {
                let mut stacks_block_id = StacksBlockHeader::make_index_block_hash(&new_snapshot.consensus_hash, &new_snapshot.winning_stacks_block_hash);
                known_stacks_blocks.insert(stacks_block_id.clone());

                if next_arrival >= stacks_blocks_arrival_order.len() {
                    // all blocks should have been queued up
                    continue;
                }

                if stacks_block_id == stacks_blocks_arrival_order[next_arrival] {
                    while next_arrival < stacks_blocks_arrival_order.len() && known_stacks_blocks.contains(&stacks_block_id) {
                        if let Some(_) = stacks_blocks_available.get(&stacks_block_id) {
                            // load up the block
                            let stacks_block_opt = StacksChainState::load_block(&old_chainstate.blocks_path, &new_snapshot.consensus_hash, &new_snapshot.winning_stacks_block_hash).unwrap();
                            if let Some(stacks_block) = stacks_block_opt {
                                // insert it into the new chainstate
                                let ic = new_sortition_db.index_conn();
                                Relayer::process_new_anchored_block(&ic, &mut new_chainstate, &new_snapshot.consensus_hash, &stacks_block).unwrap();
                            }
                            else {
                                warn!("No such stacks block {}/{}", &new_snapshot.consensus_hash, &new_snapshot.winning_stacks_block_hash);
                            }
                        }
                        else {
                            warn!("Missing stacks block {}/{}", &new_snapshot.consensus_hash, &new_snapshot.winning_stacks_block_hash);
                        }

                        next_arrival += 1;
                        if next_arrival >= stacks_blocks_arrival_order.len() {
                            break;
                        }
                        stacks_block_id = stacks_blocks_arrival_order[next_arrival].clone();
                    }
                }

                // TODO: also process microblocks
                // TODO: process blocks in arrival order
            }

            // process all new blocks
            let mut epoch_receipts = vec![];
            loop {
                let sortition_tip = SortitionDB::get_canonical_burn_chain_tip(new_sortition_db.conn()).unwrap().sortition_id;
                let sortition_tx = new_sortition_db.tx_handle_begin(&sortition_tip).unwrap();
                let receipts = new_chainstate.process_blocks(sortition_tx, 1).unwrap();
                if receipts.len() == 0 {
                    break;
                }
                for (epoch_receipt_opt, _) in receipts.into_iter() {
                    if let Some(epoch_receipt) = epoch_receipt_opt {
                        epoch_receipts.push(epoch_receipt);
                    }
                }
            }
           
            Relayer::setup_unconfirmed_state(&mut new_chainstate, &mut new_sortition_db).unwrap();
        }

        eprintln!("Final arrival index is {} out of {}", next_arrival, stacks_blocks_arrival_order.len());
        return;
    }

    if argv.len() < 4 {
        eprintln!("Usage: {} blockchain network working_dir", argv[0]);
        process::exit(1);
    }

    let blockchain = &argv[1];
    let network = &argv[2];
    let working_dir = &argv[3];

    match (blockchain.as_str(), network.as_str()) {
        ("bitcoin", "mainnet") | ("bitcoin", "testnet") | ("bitcoin", "regtest") => {
            let block_height_res = core::sync_burnchain_bitcoin(&working_dir, &network);
            match block_height_res {
                Err(e) => {
                    eprintln!("Failed to sync {} {}: {:?}", blockchain, network, e);
                    process::exit(1);
                },
                Ok(height) => {
                    println!("Synchronized state to block {}", height);
                }
            }
        },
        (_, _) => {
            eprintln!("Unrecognized blockchain and/or network");
            process::exit(1);
        }
    };
}<|MERGE_RESOLUTION|>--- conflicted
+++ resolved
@@ -415,13 +415,9 @@
             loop {
                 // simulate the p2p refreshing itself
                 // update p2p's read-only view of the unconfirmed state
-<<<<<<< HEAD
-                let (canonical_consensus_tip, canonical_block_tip) = SortitionDB::get_canonical_stacks_chain_tip_hash_stubbed(p2p_new_sortition_db.conn())
-=======
                 let (canonical_burn_tip, canonical_block_tip) = SortitionDB::get_canonical_stacks_chain_tip_hash(p2p_new_sortition_db.conn())
->>>>>>> 9a38e87a
                     .expect("Failed to read canonical stacks chain tip");
-                let canonical_tip = StacksBlockHeader::make_index_block_hash(&canonical_consensus_tip, &canonical_block_tip);
+                let canonical_tip = StacksBlockHeader::make_index_block_hash(&canonical_burn_tip, &canonical_block_tip);
                 p2p_chainstate.refresh_unconfirmed_state_readonly(canonical_tip)
                     .expect("Failed to open unconfirmed Clarity state");
 
