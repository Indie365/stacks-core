--- conflicted
+++ resolved
@@ -48,10 +48,7 @@
 use util::log;
 
 use core::{StacksEpoch, STACKS_EPOCHS_MAINNET, STACKS_EPOCHS_REGTEST, STACKS_EPOCHS_TESTNET};
-<<<<<<< HEAD
-=======
 use std::convert::TryFrom;
->>>>>>> ac6575c4
 
 pub const USER_AGENT: &'static str = "Stacks/2.0";
 
@@ -78,9 +75,6 @@
     }
 }
 
-<<<<<<< HEAD
-pub fn get_bitcoin_stacks_epochs(network_id: BitcoinNetworkType) -> Vec<StacksEpoch> {
-=======
 impl TryFrom<u32> for BitcoinNetworkType {
     type Error = &'static str;
 
@@ -98,7 +92,6 @@
 /// Should *not* be used except by the BitcoinIndexer when no epochs vector
 /// was specified.
 fn get_bitcoin_stacks_epochs(network_id: BitcoinNetworkType) -> Vec<StacksEpoch> {
->>>>>>> ac6575c4
     match network_id {
         BitcoinNetworkType::Mainnet => STACKS_EPOCHS_MAINNET.to_vec(),
         BitcoinNetworkType::Testnet => STACKS_EPOCHS_TESTNET.to_vec(),
@@ -711,11 +704,6 @@
         Ok(first_block_header_timestamp)
     }
 
-<<<<<<< HEAD
-    /// Get the epochs
-    fn get_stacks_epochs(&self) -> Vec<StacksEpoch> {
-        get_bitcoin_stacks_epochs(self.runtime.network_id)
-=======
     /// Get a vector of the stacks epochs. This notion of epochs is dependent on the burn block height.
     /// Valid epochs include stacks 1.0, stacks 2.0, stacks 2.05, and so on.
     ///
@@ -732,7 +720,6 @@
             }
             None => get_bitcoin_stacks_epochs(self.runtime.network_id),
         }
->>>>>>> ac6575c4
     }
 
     /// Read downloaded headers within a range
