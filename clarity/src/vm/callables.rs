--- conflicted
+++ resolved
@@ -38,16 +38,9 @@
 };
 use crate::vm::{eval, Environment, LocalContext, Value};
 
-<<<<<<< HEAD
-=======
-use super::costs::CostOverflowingMath;
-use super::types::signatures::CallableSubtype;
-use super::ClarityVersion;
-
 type SpecialFunctionType =
     dyn Fn(&[SymbolicExpression], &mut Environment, &LocalContext) -> Result<Value>;
 
->>>>>>> ca9f84be
 pub enum CallableType {
     UserFunction(DefinedFunction),
     NativeFunction(&'static str, NativeHandle, ClarityCostFunction),
