--- conflicted
+++ resolved
@@ -153,13 +153,9 @@
                 | DefineFunctions::PersistedVariable
                 | DefineFunctions::FungibleToken
                 | DefineFunctions::NonFungibleToken => {
-<<<<<<< HEAD
-                    self.probe_for_generics(args[1..].to_vec(), &mut referenced_traits, false)?;
-=======
                     if args.len() > 0 {
                         self.probe_for_generics(&args[1..], &mut referenced_traits, false)?;
                     }
->>>>>>> a0393e47
                 }
             };
         }
