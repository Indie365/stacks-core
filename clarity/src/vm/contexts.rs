--- conflicted
+++ resolved
@@ -1207,24 +1207,16 @@
         })
     }
 
-<<<<<<< HEAD
     pub fn execute_contract_from_wasm(
         &mut self,
         contract_identifier: &QualifiedContractIdentifier,
         tx_name: &str,
         args: &[Value],
     ) -> Result<Value> {
-=======
-    pub fn load_contract_for_bench(
-        &mut self,
-        contract_identifier: &QualifiedContractIdentifier,
-    ) -> Result<()> {
->>>>>>> 446fdf5f
         let contract_size = self
             .global_context
             .database
             .get_contract_size(contract_identifier)?;
-<<<<<<< HEAD
         runtime_cost(ClarityCostFunction::LoadContract, self, contract_size)?;
 
         self.global_context.add_memory(contract_size)?;
@@ -1265,7 +1257,16 @@
                 Err(e) => Err(e)
             }
         })
-=======
+    }
+
+    pub fn load_contract_for_bench(
+        &mut self,
+        contract_identifier: &QualifiedContractIdentifier,
+    ) -> Result<()> {
+        let contract_size = self
+            .global_context
+            .database
+            .get_contract_size(contract_identifier)?;
 
         runtime_cost(ClarityCostFunction::LoadContract, self, contract_size)?;
         self.global_context.add_memory(contract_size)?;
@@ -1274,7 +1275,6 @@
             .get_contract(contract_identifier)?;
 
         Ok(())
->>>>>>> 446fdf5f
     }
 
     pub fn execute_function_as_transaction(
