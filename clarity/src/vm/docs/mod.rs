--- conflicted
+++ resolved
@@ -513,8 +513,7 @@
     name: None,
     snippet: "sqrti ${1:expr-1}",
     signature: "(sqrti n)",
-    description:
-        "Returns the largest integer that is less than or equal to the square root of `n`.  
+    description: "Returns the largest integer that is less than or equal to the square root of `n`.
 Fails on a negative numbers.
 ",
     example: "(sqrti u11) ;; Returns u3
@@ -529,7 +528,7 @@
     snippet: "log2 ${1:expr-1}",
     signature: "(log2 n)",
     description:
-        "Returns the power to which the number 2 must be raised to to obtain the value `n`, rounded 
+        "Returns the power to which the number 2 must be raised to to obtain the value `n`, rounded
 down to the nearest integer. Fails on a negative numbers.
 ",
     example: "(log2 u8) ;; Returns u3
@@ -607,7 +606,7 @@
     name: None,
     snippet: "bit-shift-left ${1:expr-1} ${2:expr-2}",
     signature: "(bit-shift-left i1 shamt)",
-    description: "Shifts all the bits in `i1` to the left by the number of places specified in `shamt` modulo 128 (the bit width of Clarity integers). 
+    description: "Shifts all the bits in `i1` to the left by the number of places specified in `shamt` modulo 128 (the bit width of Clarity integers).
 
 Note that there is a deliberate choice made to ignore arithmetic overflow for this operation.  In use cases where overflow should be detected, developers
 should use `*`, `/`, and `pow` instead of the shift operators.
@@ -627,7 +626,7 @@
     name: None,
     snippet: "bit-shift-right ${1:expr-1} ${2:expr-2}",
     signature: "(bit-shift-right i1 shamt)",
-    description: "Shifts all the bits in `i1` to the right by the number of places specified in `shamt` modulo 128 (the bit width of Clarity integers). 
+    description: "Shifts all the bits in `i1` to the right by the number of places specified in `shamt` modulo 128 (the bit width of Clarity integers).
 When `i1` is a `uint` (unsigned), new bits are filled with zeros. When `i1` is an `int` (signed), the sign is preserved, meaning that new bits are filled with the value of the previous sign-bit.
 
 Note that there is a deliberate choice made to ignore arithmetic overflow for this operation. In use cases where overflow should be detected, developers should use `*`, `/`, and `pow` instead of the shift operators.
@@ -649,8 +648,8 @@
     name: None,
     snippet: "and ${1:expr-1} ${2:expr-2}",
     signature: "(and b1 b2 ...)",
-    description: "Returns `true` if all boolean inputs are `true`. Importantly, the supplied arguments are 
-evaluated in-order and lazily. Lazy evaluation means that if one of the arguments returns `false`, the function 
+    description: "Returns `true` if all boolean inputs are `true`. Importantly, the supplied arguments are
+evaluated in-order and lazily. Lazy evaluation means that if one of the arguments returns `false`, the function
 short-circuits, and no subsequent arguments are evaluated.
 ",
     example: "(and true false) ;; Returns false
@@ -663,8 +662,8 @@
     name: None,
     snippet: "or ${1:expr-1} ${2:expr-2}",
     signature: "(or b1 b2 ...)",
-    description: "Returns `true` if any boolean inputs are `true`. Importantly, the supplied arguments are 
-evaluated in-order and lazily. Lazy evaluation means that if one of the arguments returns `true`, the function 
+    description: "Returns `true` if any boolean inputs are `true`. Importantly, the supplied arguments are
+evaluated in-order and lazily. Lazy evaluation means that if one of the arguments returns `true`, the function
 short-circuits, and no subsequent arguments are evaluated.",
     example: "(or true false) ;; Returns true
 (or (is-eq (+ 1 2) 1) (is-eq 4 4)) ;; Returns true
@@ -892,7 +891,7 @@
     snippet: "is-eq ${1:expr-1} ${2:expr-2}",
     output_type: "bool",
     signature: "(is-eq v1 v2...)",
-    description: "Compares the inputted values, returning `true` if they are all equal. Note that 
+    description: "Compares the inputted values, returning `true` if they are all equal. Note that
 _unlike_ the `(and ...)` function, `(is-eq ...)` will _not_ short-circuit. All values supplied to
 is-eq _must_ be the same type.",
     example: "(is-eq 1 1) ;; Returns true
@@ -1022,7 +1021,7 @@
 (fold * (list 2 2 2) 1) ;; Returns 8
 (fold * (list 2 2 2) 0) ;; Returns 0
 ;; calculates (- 11 (- 7 (- 3 2)))
-(fold - (list 3 7 11) 2) ;; Returns 5 
+(fold - (list 3 7 11) 2) ;; Returns 5
 (define-private (concat-string (a (string-ascii 20)) (b (string-ascii 20))) (unwrap-panic (as-max-len? (concat a b) u20)))
 (fold concat-string "cdef" "ab")   ;; Returns "fedcab"
 (fold concat-string (list "cd" "ef") "ab")   ;; Returns "efcdab"
@@ -1732,7 +1731,7 @@
 not correspond to an existing block prior to the current block, the function returns `none`. The currently available property names
 are as follows:
 
-`burnchain-header-hash`: This property returns a `(buff 32)` value containing the header hash of the burnchain (Bitcoin) block that selected the 
+`burnchain-header-hash`: This property returns a `(buff 32)` value containing the header hash of the burnchain (Bitcoin) block that selected the
 Stacks block at the given Stacks chain height.
 
 `id-header-hash`: This property returns a `(buff 32)` value containing the _index block hash_ of a Stacks block.   This hash is globally unique, and is derived
@@ -1741,7 +1740,7 @@
 `header-hash`: This property returns a `(buff 32)` value containing the header hash of a Stacks block, given a Stacks chain height.  **WARNING* this hash is
 not guaranteed to be globally unique, since the same Stacks block can be mined in different PoX forks.  If you need global uniqueness, you should use `id-header-hash`.
 
-`miner-address`: This property returns a `principal` value corresponding to the miner of the given block.  **WARNING** In Stacks 2.1, this is not guaranteed to 
+`miner-address`: This property returns a `principal` value corresponding to the miner of the given block.  **WARNING** In Stacks 2.1, this is not guaranteed to
 be the same `principal` that received the block reward, since Stacks 2.1 supports coinbase transactions that pay the reward to a contract address.  This is merely
 the address of the `principal` that produced the block.
 
@@ -1751,9 +1750,9 @@
 
 New in Stacks 2.1:
 
-`block-reward`: This property returns a `uint` value for the total block reward of the indicated Stacks block.  This value is only available once the reward for 
+`block-reward`: This property returns a `uint` value for the total block reward of the indicated Stacks block.  This value is only available once the reward for
 the block matures.  That is, the latest `block-reward` value available is at least 101 Stacks blocks in the past (on mainnet).  The reward includes the coinbase,
-the anchored block's transaction fees, and the shares of the confirmed and produced microblock transaction fees earned by this block's miner.  Note that this value may 
+the anchored block's transaction fees, and the shares of the confirmed and produced microblock transaction fees earned by this block's miner.  Note that this value may
 be smaller than the Stacks coinbase at this height, because the miner may have been punished with a valid `PoisonMicroblock` transaction in the event that the miner
 published two or more microblock stream forks.
 
@@ -1819,14 +1818,14 @@
 a `(string-ascii 40)` *contract name* that identifies the code body.
 
 The `principal-construct?` function allows users to create either standard or contract principals,
-depending on which form is used.  To create a standard principal, 
+depending on which form is used.  To create a standard principal,
 `principal-construct?` would be called with two arguments: it
 takes as input a `(buff 1)` which encodes the principal address's
 `version-byte`, a `(buff 20)` which encodes the principal address's `hash-bytes`.
 To create a contract principal, `principal-construct?` would be called with
 three arguments: the `(buff 1)` and `(buff 20)` to represent the standard principal
 that created the contract, and a `(string-ascii 40)` which encodes the contract's name.
-On success, this function returns either a standard principal or contract principal, 
+On success, this function returns either a standard principal or contract principal,
 depending on whether or not the third `(string-ascii 40)` argument is given.
 
 This function returns a `Response`. On success, the `ok` value is a `Principal`.
@@ -1834,7 +1833,7 @@
 
 If the single-byte `version-byte` is in the valid range `0x00` to `0x1f`, but is not an appropriate
 version byte for the current network, then the error will be `u0`, and `value` will contain
-`(some principal)`, where the wrapped value is the principal.  If the `version-byte` is not in this range, 
+`(some principal)`, where the wrapped value is the principal.  If the `version-byte` is not in this range,
 however, then the `value` will be `none`.
 
 If the `version-byte` is a `buff` of length 0, if the single-byte `version-byte` is a
@@ -2113,10 +2112,10 @@
     signature: "(ft-mint? token-name amount recipient)",
     description: "`ft-mint?` is used to increase the token balance for the `recipient` principal for a token
 type defined using `define-fungible-token`. The increased token balance is _not_ transfered from another principal, but
-rather minted.  
+rather minted.
 
 If a non-positive amount is provided to mint, this function returns `(err 1)`. Otherwise, on successfuly mint, it
-returns `(ok true)`. If this call would result in more supplied tokens than defined by the total supply in 
+returns `(ok true)`. If this call would result in more supplied tokens than defined by the total supply in
 `define-fungible-token`, then a `SupplyOverflow` runtime error is thrown.
 ",
     example: "
@@ -2180,7 +2179,7 @@
     output_type: "(response bool uint)",
     signature: "(ft-transfer? token-name amount sender recipient)",
     description: "`ft-transfer?` is used to increase the token balance for the `recipient` principal for a token
-type defined using `define-fungible-token` by debiting the `sender` principal. In contrast to `stx-transfer?`, 
+type defined using `define-fungible-token` by debiting the `sender` principal. In contrast to `stx-transfer?`,
 any user can transfer the assets. When used, relevant guards need to be added.
 
 This function returns (ok true) if the transfer is successful. In the event of an unsuccessful transfer it returns
@@ -2205,7 +2204,7 @@
     signature: "(nft-transfer? asset-class asset-identifier sender recipient)",
     description: "`nft-transfer?` is used to change the owner of an asset identified by `asset-identifier`
 from `sender` to `recipient`. The `asset-class` must have been defined by `define-non-fungible-token` and `asset-identifier`
-must be of the type specified in that definition. In contrast to `stx-transfer?`, any user can transfer the asset. 
+must be of the type specified in that definition. In contrast to `stx-transfer?`, any user can transfer the asset.
 When used, relevant guards need to be added.
 
 This function returns (ok true) if the transfer is successful. In the event of an unsuccessful transfer it returns
@@ -2245,7 +2244,7 @@
     signature: "(ft-burn? token-name amount sender)",
     description: "`ft-burn?` is used to decrease the token balance for the `sender` principal for a token
 type defined using `define-fungible-token`. The decreased token balance is _not_ transfered to another principal, but
-rather destroyed, reducing the circulating supply.  
+rather destroyed, reducing the circulating supply.
 
 On a successful burn, it returns `(ok true)`. The burn may fail with error code:
 
@@ -2264,7 +2263,7 @@
     output_type: "(response bool uint)",
     signature: "(nft-burn? asset-class asset-identifier sender)",
     description: "`nft-burn?` is used to burn an asset that the `sender` principal owns.
-The asset must have been defined using `define-non-fungible-token`, and the supplied 
+The asset must have been defined using `define-non-fungible-token`, and the supplied
 `asset-identifier` must be of the same type specified in that definition.
 
 On a successful burn, it returns `(ok true)`. In the event of an unsuccessful burn it
@@ -2287,7 +2286,7 @@
     description: "`stx-get-balance` is used to query the STX balance of the `owner` principal.
 
 This function returns the (unlocked) STX balance, in microstacks (1 STX = 1,000,000 microstacks), of the
-`owner` principal. The result is the same as `(get unlocked (stx-account user))`. 
+`owner` principal. The result is the same as `(get unlocked (stx-account user))`.
 In the event that the `owner` principal isn't materialized, it returns 0.
 ",
     example: "
@@ -2344,7 +2343,7 @@
     snippet: "stx-transfer-memo? ${1:amount} ${2:sender} ${3:recipient} ${4:memo}",
     output_type: "(response bool uint)",
     signature: "(stx-transfer-memo? amount sender recipient memo)",
-    description: "`stx-transfer-memo?` is similar to `stx-transfer?`, except that it adds a `memo` field. 
+    description: "`stx-transfer-memo?` is similar to `stx-transfer?`, except that it adds a `memo` field.
 
 This function returns (ok true) if the transfer is successful, or, on an error, returns the same codes as `stx-transfer?`.
 ",
@@ -2434,8 +2433,8 @@
     snippet: "replace-at? ${1:sequence} ${2:index} ${3:element}",
     signature: "(replace-at? sequence index element)",
     description: "The `replace-at?` function takes in a sequence, an index, and an element,
-and returns a new sequence with the data at the index position replaced with the given element. 
-The given element's type must match the type of the sequence, and must correspond to a single 
+and returns a new sequence with the data at the index position replaced with the given element.
+The given element's type must match the type of the sequence, and must correspond to a single
 index of the input sequence. The return type on success is the same type as the input sequence.
 
 If the provided index is out of bounds, this functions returns `none`.
@@ -2563,13 +2562,8 @@
     }
 }
 
-<<<<<<< HEAD
 pub fn make_keyword_reference(variable: &NativeVariables) -> Option<KeywordAPI> {
-    let simple_api = match variable {
-=======
-fn make_keyword_reference(variable: &NativeVariables) -> Option<KeywordAPI> {
     let keyword = match variable {
->>>>>>> aede2034
         NativeVariables::TxSender => TX_SENDER_KEYWORD.clone(),
         NativeVariables::ContractCaller => CONTRACT_CALLER_KEYWORD.clone(),
         NativeVariables::NativeNone => NONE_KEYWORD.clone(),
