--- conflicted
+++ resolved
@@ -28,7 +28,9 @@
     PrincipalData, QualifiedContractIdentifier, StandardPrincipalData, Value,
 };
 use clarity::vm::ClarityVersion;
-use rusqlite::Error as RusqliteError;
+use rusqlite::types::{FromSql, FromSqlError, FromSqlResult, ToSqlOutput, ValueRef};
+use rusqlite::{Error as RusqliteError, ToSql};
+use serde::{Deserialize, Serialize};
 use serde_json::json;
 use sha2::{Digest, Sha512_256};
 use stacks_common::address::AddressHashMode;
@@ -39,7 +41,9 @@
     BlockHeaderHash, BurnchainHeaderHash, StacksAddress, StacksBlockId, StacksWorkScore, TrieHash,
     TRIEHASH_ENCODED_SIZE,
 };
-use stacks_common::util::hash::{Hash160, Sha512Trunc256Sum, HASH160_ENCODED_SIZE};
+use stacks_common::util::hash::{
+    hex_bytes, to_hex, Hash160, Sha512Trunc256Sum, HASH160_ENCODED_SIZE,
+};
 use stacks_common::util::secp256k1;
 use stacks_common::util::secp256k1::MessageSignature;
 use stacks_common::util::vrf::VRFProof;
@@ -627,15 +631,8 @@
 pub enum TenureChangeCause {
     /// A valid winning block-commit
     BlockFound = 0,
-<<<<<<< HEAD
     /// The next burnchain block is taking too long, so extend the runtime budget
     Extended = 1,
-=======
-    /// No winning block-commits
-    NoBlockFound = 1,
-    /// A null miner won the block-commit
-    NullMiner = 2,
->>>>>>> 53c168d6
 }
 
 impl TryFrom<u8> for TenureChangeCause {
@@ -650,7 +647,6 @@
     }
 }
 
-<<<<<<< HEAD
 impl TenureChangeCause {
     /// Does this tenure change cause require a sortition to be valid?
     pub fn expects_sortition(&self) -> bool {
@@ -661,20 +657,6 @@
     }
 }
 
-#[derive(Debug, Clone, PartialEq, Serialize, Deserialize)]
-pub struct SchnorrThresholdSignature {
-    //pub point: wsts::Point,
-    //pub scalar: wsts::Scalar,
-}
-
-impl SchnorrThresholdSignature {
-    pub fn empty() -> SchnorrThresholdSignature {
-        SchnorrThresholdSignature {}
-    }
-}
-
-/// A payload from Stackers to signal new mining tenure
-=======
 /// Reasons why a `TenureChange` transaction can be bad
 pub enum TenureChangeError {
     /// Not signed by required threshold (>70%)
@@ -688,9 +670,25 @@
 /// Schnorr threshold signature using types from `wsts`
 #[derive(Debug, Clone, PartialEq, Serialize, Deserialize)]
 pub struct ThresholdSignature(pub wsts::common::Signature);
+impl FromSql for ThresholdSignature {
+    fn column_result(value: ValueRef) -> FromSqlResult<ThresholdSignature> {
+        let hex_str = value.as_str()?;
+        let bytes = hex_bytes(&hex_str).map_err(|_| FromSqlError::InvalidType)?;
+        let ts = ThresholdSignature::consensus_deserialize(&mut &bytes[..])
+            .map_err(|_| FromSqlError::InvalidType)?;
+        Ok(ts)
+    }
+}
+
+impl ToSql for ThresholdSignature {
+    fn to_sql(&self) -> rusqlite::Result<ToSqlOutput> {
+        let bytes = self.serialize_to_vec();
+        let hex_str = to_hex(&bytes);
+        Ok(hex_str.into())
+    }
+}
 
 /// A transaction from Stackers to signal new mining tenure
->>>>>>> 53c168d6
 #[derive(Debug, Clone, PartialEq, Serialize, Deserialize)]
 pub struct TenureChangePayload {
     /// Consensus hash of this tenure.  Corresponds to the sortition in which the miner of this
@@ -709,6 +707,8 @@
     pub cause: TenureChangeCause,
     /// The ECDSA public key hash of the current tenure
     pub pubkey_hash: Hash160,
+    /// The Stacker signature
+    pub signature: ThresholdSignature,
     /// A bitmap of which Stackers signed
     pub signers: Vec<u8>,
 }
@@ -721,8 +721,7 @@
     // the previous epoch leader sent two microblocks with the same sequence, and this is proof
     PoisonMicroblock(StacksMicroblockHeader, StacksMicroblockHeader),
     Coinbase(CoinbasePayload, Option<PrincipalData>, Option<VRFProof>),
-    /// Must contain a Schnorr threshold signature from at least 70% of the Stackers
-    TenureChange(TenureChangePayload, ThresholdSignature),
+    TenureChange(TenureChangePayload),
 }
 
 impl TransactionPayload {
@@ -1348,10 +1347,16 @@
                 Some(proof.clone()),
             ),
             TransactionPayload::PoisonMicroblock(mblock_header_1, mblock_header_2),
-            TransactionPayload::TenureChange(
-                TenureChangePayload::mock(),
-                ThresholdSignature::mock(),
-            ),
+            TransactionPayload::TenureChange(TenureChangePayload {
+                consensus_hash: ConsensusHash([0x01; 20]),
+                prev_consensus_hash: ConsensusHash([0x02; 20]),
+                previous_tenure_end: StacksBlockId([0x00; 32]),
+                previous_tenure_blocks: 0,
+                cause: TenureChangeCause::BlockFound,
+                pubkey_hash: Hash160([0x00; 20]),
+                signature: ThresholdSignature::mock(),
+                signers: vec![],
+            }),
         ];
 
         // create all kinds of transactions
