// Copyright (C) 2013-2020 Blockstack PBC, a public benefit corporation
// Copyright (C) 2020-2023 Stacks Open Internet Foundation
//
// This program is free software: you can redistribute it and/or modify
// it under the terms of the GNU General Public License as published by
// the Free Software Foundation, either version 3 of the License, or
// (at your option) any later version.
//
// This program is distributed in the hope that it will be useful,
// but WITHOUT ANY WARRANTY; without even the implied warranty of
// MERCHANTABILITY or FITNESS FOR A PARTICULAR PURPOSE.  See the
// GNU General Public License for more details.
//
// You should have received a copy of the GNU General Public License
// along with this program.  If not, see <http://www.gnu.org/licenses/>.

use std::collections::VecDeque;
use std::sync::{Arc, Mutex};

use clarity::vm::clarity::ClarityConnection;
use clarity::vm::database::BurnStateDB;
use clarity::vm::types::PrincipalData;
use stacks_common::types::chainstate::{
    BlockHeaderHash, BurnchainHeaderHash, SortitionId, StacksAddress, StacksBlockId,
    StacksPrivateKey, StacksPublicKey,
};
use stacks_common::types::{StacksEpoch, StacksEpochId};

use crate::burnchains::db::{BurnchainBlockData, BurnchainDB, BurnchainHeaderReader};
use crate::burnchains::{Burnchain, BurnchainBlockHeader};
use crate::chainstate::burn::db::sortdb::SortitionDB;
use crate::chainstate::burn::operations::leader_block_commit::RewardSetInfo;
use crate::chainstate::burn::BlockSnapshot;
use crate::chainstate::coordinator::comm::{
    CoordinatorChannels, CoordinatorCommunication, CoordinatorEvents, CoordinatorNotices,
    CoordinatorReceivers,
};
use crate::chainstate::coordinator::{
    calculate_paid_rewards, dispatcher_announce_burn_ops, BlockEventDispatcher, ChainsCoordinator,
    Error, OnChainRewardSetProvider, PaidRewards, PoxAnchorBlockStatus, RewardCycleInfo,
    RewardSetProvider,
};
use crate::chainstate::nakamoto::NakamotoChainState;
use crate::chainstate::stacks::boot::{RewardSet, SIGNERS_NAME};
use crate::chainstate::stacks::db::{StacksBlockHeaderTypes, StacksChainState};
use crate::chainstate::stacks::miner::{signal_mining_blocked, signal_mining_ready, MinerStatus};
use crate::chainstate::stacks::Error as ChainstateError;
use crate::cost_estimates::{CostEstimator, FeeEstimator};
use crate::monitoring::increment_stx_blocks_processed_counter;
use crate::net::Error as NetError;
use crate::util_lib::db::Error as DBError;

#[cfg(test)]
pub mod tests;

macro_rules! err_or_debug {
    ($debug_bool:expr, $($arg:tt)*) => ({
        if $debug_bool {
            debug!($($arg)*)
        } else {
            error!($($arg)*)
        }
    })
}

macro_rules! inf_or_debug {
    ($debug_bool:expr, $($arg:tt)*) => ({
        if $debug_bool {
            debug!($($arg)*)
        } else {
            info!($($arg)*)
        }
    })
}

impl<'a, T: BlockEventDispatcher> OnChainRewardSetProvider<'a, T> {
    /// Read a reward_set written while updating .signers
    /// `debug_log` should be set to true if the reward set loading should
    ///  log messages as `debug!` instead of `error!` or `info!`. This allows
    ///  RPC endpoints to expose this without flooding loggers.
    pub fn read_reward_set_nakamoto(
        &self,
        cycle_start_burn_height: u64,
        chainstate: &mut StacksChainState,
        burnchain: &Burnchain,
        sortdb: &SortitionDB,
        block_id: &StacksBlockId,
        debug_log: bool,
    ) -> Result<RewardSet, Error> {
        let cycle = burnchain
            .block_height_to_reward_cycle(cycle_start_burn_height)
            .expect("FATAL: no reward cycle for burn height");

        // figure out the block ID
        let Some(coinbase_height_of_calculation) = chainstate
            .eval_boot_code_read_only(
                sortdb,
                block_id,
                SIGNERS_NAME,
                &format!("(map-get? cycle-set-height u{})", cycle),
            )?
            .expect_optional()
            .map_err(|e| Error::ChainstateError(e.into()))?
            .map(|x| {
                let as_u128 = x.expect_u128()?;
                Ok(u64::try_from(as_u128).expect("FATAL: block height exceeded u64"))
            })
            .transpose()
            .map_err(|e| Error::ChainstateError(ChainstateError::ClarityError(e)))?
        else {
            err_or_debug!(
                debug_log,
                "The reward set was not written to .signers before it was needed by Nakamoto";
                "cycle_number" => cycle,
            );
            return Err(Error::PoXAnchorBlockRequired);
        };

        let Some(reward_set_block) = NakamotoChainState::get_header_by_coinbase_height(
            &mut chainstate.index_tx_begin()?,
            block_id,
            coinbase_height_of_calculation,
        )?
        else {
            err_or_debug!(
                debug_log,
                "Failed to find the block in which .signers was written"
            );
            return Err(Error::PoXAnchorBlockRequired);
        };

<<<<<<< HEAD
        let cur_epoch = SortitionDB::get_stacks_epoch(sortdb.conn(), cycle_start_burn_height)?
            .unwrap_or_else(|| {
                panic!(
                    "FATAL: no epoch defined for burn height {}",
                    cycle_start_burn_height
                )
            });
=======
        let Some(reward_set) = NakamotoChainState::get_reward_set(
            chainstate.db(),
            &reward_set_block.index_block_hash(),
        )?
        else {
            err_or_debug!(
                debug_log,
                "No reward set stored at the block in which .signers was written";
                "checked_block" => %reward_set_block.index_block_hash(),
                "coinbase_height_of_calculation" => coinbase_height_of_calculation,
            );
            return Err(Error::PoXAnchorBlockRequired);
        };
>>>>>>> 2d4d9bda

        // This method should only ever called if the current reward cycle is a nakamoto reward cycle
        //  (i.e., its reward set is fetched for determining signer sets (and therefore agg keys).
        //  Non participation is fatal.
        if reward_set.rewarded_addresses.is_empty() {
            // no one is stacking
            err_or_debug!(debug_log, "No PoX participation");
            return Err(Error::PoXAnchorBlockRequired);
        }

        inf_or_debug!(
            debug_log,
            "PoX reward set loaded from written block state";
            "reward_set_block_id" => %reward_set_block.index_block_hash(),
        );

        if reward_set.signers.is_none() {
            err_or_debug!(
                debug_log,
                "FATAL: PoX reward set did not specify signer set in Nakamoto"
            );
            return Err(Error::PoXAnchorBlockRequired);
        }

        Ok(reward_set)
    }
}

/// Find the ordered sequence of sortitions from a given burnchain block back to the start of
/// the burnchain block's reward cycle's prepare phase.  If the burnchain block is not in a prepare
/// phase, then the returned list is empty.  If the burnchain block is in a prepare phase, then all
/// consensus hashes back to the first block in the prepare phase are loaded and returned in
/// ascending height order.
fn find_prepare_phase_sortitions(
    sort_db: &SortitionDB,
    burnchain: &Burnchain,
    sortition_tip: &SortitionId,
) -> Result<Vec<BlockSnapshot>, Error> {
    let mut prepare_phase_sn = SortitionDB::get_block_snapshot(sort_db.conn(), sortition_tip)?
        .ok_or(DBError::NotFoundError)?;

    let mut height = prepare_phase_sn.block_height;
    let mut sns = vec![];

    while burnchain.is_in_prepare_phase(height) && height > 0 {
        let parent_sortition_id = prepare_phase_sn.parent_sortition_id;
        sns.push(prepare_phase_sn);
        let Some(sn) = SortitionDB::get_block_snapshot(sort_db.conn(), &parent_sortition_id)?
        else {
            break;
        };
        prepare_phase_sn = sn;
        height = height.saturating_sub(1);
    }

    sns.reverse();
    Ok(sns)
}

/// Try to get the reward cycle information for a Nakamoto reward cycle.
/// In Nakamoto, the PoX anchor block for reward cycle _R_ is the _first_ Stacks block mined in the
/// _last_ tenure of _R - 1_'s reward phase phase (i.e. which takes place toward the end of reward cycle).
/// The reason it must be this way is because its hash will be in the block-commit for the first
/// prepare-phase tenure of cycle _R_ (which is required for the PoX ancestry query in the
/// block-commit validation logic).
///
/// If this method returns None, the caller should try again when there are more Stacks blocks.  In
/// Nakamoto, every reward cycle _must_ have a PoX anchor block; otherwise, the chain halts.
///
/// N.B. this method assumes that the prepare phase is comprised _solely_ of Nakamoto tenures.  It
/// will not work if any of the prepare-phase tenures are from epoch 2.x.
///
/// Returns Ok(Some(reward-cycle-info)) if we found the first sortition in the prepare phase.
/// Returns Ok(None) if we're still waiting for the PoX anchor block sortition
/// Returns Err(Error::NotInPreparePhase) if `burn_height` is not in the prepare phase
/// Returns Err(Error::RewardCycleAlreadyProcessed) if the reward set for this reward cycle has
/// already been processed.
pub fn get_nakamoto_reward_cycle_info<U: RewardSetProvider>(
    burn_height: u64,
    sortition_tip: &SortitionId,
    burnchain: &Burnchain,
    chain_state: &mut StacksChainState,
    sort_db: &mut SortitionDB,
    provider: &U,
) -> Result<Option<RewardCycleInfo>, Error> {
    let epoch_at_height = SortitionDB::get_stacks_epoch(sort_db.conn(), burn_height)?
        .unwrap_or_else(|| panic!("FATAL: no epoch defined for burn height {}", burn_height))
        .epoch_id;

    assert!(
        epoch_at_height >= StacksEpochId::Epoch25,
        "FATAL: called a nakamoto function outside of epoch 3"
    );

    if !burnchain.is_in_prepare_phase(burn_height) {
        return Err(Error::NotInPreparePhase);
    }

    // calculating the reward set for the _next_ reward cycle
    let reward_cycle = burnchain
        .next_reward_cycle(burn_height)
        .expect("FATAL: no reward cycle for burn height");
    let reward_start_height = burnchain.reward_cycle_to_block_height(reward_cycle);

    debug!("Processing reward set for Nakamoto reward cycle";
          "burn_height" => burn_height,
          "reward_cycle" => reward_cycle,
          "reward_cycle_length" => burnchain.pox_constants.reward_cycle_length,
          "prepare_phase_length" => burnchain.pox_constants.prepare_length);

    // Find the first Stacks block in this reward cycle's preceding prepare phase.
    // This block will have invoked `.signers.stackerdb-set-signer-slots()` with the reward set.
    // Note that we may not have processed it yet. But, if we do find it, then it's
    // unique (and since Nakamoto Stacks blocks are processed in order, the anchor block
    // cannot change later).
    let prepare_phase_sortitions =
        find_prepare_phase_sortitions(sort_db, burnchain, sortition_tip)?;

    // did we already calculate the reward cycle info?  If so, then return it.
    let first_sortition_id = if let Some(first_sn) = prepare_phase_sortitions.first() {
        if let Some(persisted_reward_cycle_info) =
            SortitionDB::get_preprocessed_reward_set(sort_db.conn(), &first_sn.sortition_id)?
        {
            return Ok(Some(persisted_reward_cycle_info));
        }
        first_sn.sortition_id.clone()
    } else {
        // can't do anything
        return Ok(None);
    };

    // iterate over the prepare_phase_sortitions, finding the first such sortition
    //  with a processed stacks block
    let Some(anchor_block_header) = prepare_phase_sortitions
        .into_iter()
        .find_map(|sn| {
            if !sn.sortition {
                return None
            }

            match NakamotoChainState::get_nakamoto_tenure_start_block_header(
                chain_state.db(),
                &sn.consensus_hash,
            ) {
                Ok(Some(x)) => return Some(Ok(x)),
                Err(e) => return Some(Err(e)),
                Ok(None) => {}, // pass: if cannot find nakamoto block, maybe it was a 2.x block?
            }

            match StacksChainState::get_stacks_block_header_info_by_consensus_hash(
                chain_state.db(),
                &sn.consensus_hash,
            ){
                Ok(Some(x)) => return Some(Ok(x)),
                Err(e) => return Some(Err(e)),
                Ok(None) => {
                    // no header for this snapshot (possibly invalid)
                    debug!("Failed to find block by consensus hash"; "consensus_hash" => %sn.consensus_hash);
                    return None
                }
            }
        })
        // if there was a chainstate error during the lookup, yield the error
        .transpose()? else {
            // no stacks block known yet
            info!("No PoX anchor block known yet for cycle {reward_cycle}");
            return Ok(None)
        };

    let anchor_block_sn = SortitionDB::get_block_snapshot_consensus(
        sort_db.conn(),
        &anchor_block_header.consensus_hash,
    )?
    .expect("FATAL: no snapshot for winning PoX anchor block");

    // make sure the `anchor_block` field is the same as whatever goes into the block-commit,
    // or PoX ancestry queries won't work
    let (block_id, stacks_block_hash) = match anchor_block_header.anchored_header {
        StacksBlockHeaderTypes::Epoch2(ref header) => (
            StacksBlockId::new(&anchor_block_header.consensus_hash, &header.block_hash()),
            header.block_hash(),
        ),
        StacksBlockHeaderTypes::Nakamoto(ref header) => {
            (header.block_id(), BlockHeaderHash(header.block_id().0))
        }
    };

    let txid = anchor_block_sn.winning_block_txid;

    info!(
        "Anchor block selected";
        "cycle" => reward_cycle,
        "block_id" => %block_id,
        "consensus_hash" => %anchor_block_header.consensus_hash,
        "burn_height" => anchor_block_header.burn_header_height,
        "anchor_chain_tip" => %anchor_block_header.index_block_hash(),
        "anchor_chain_tip_height" => %anchor_block_header.burn_header_height,
        "first_prepare_sortition_id" => %first_sortition_id
    );

    let reward_set = provider.get_reward_set_nakamoto(
        reward_start_height,
        chain_state,
        burnchain,
        sort_db,
        &block_id,
    )?;
    debug!(
        "Stacks anchor block (ch {}) {} cycle {} is processed",
        &anchor_block_header.consensus_hash, &block_id, reward_cycle
    );
    let anchor_status = PoxAnchorBlockStatus::SelectedAndKnown(stacks_block_hash, txid, reward_set);

    let rc_info = RewardCycleInfo {
        reward_cycle,
        anchor_status,
    };

    // persist this
    let mut tx = sort_db.tx_begin()?;
    SortitionDB::store_preprocessed_reward_set(&mut tx, &first_sortition_id, &rc_info)?;
    tx.commit()?;

    return Ok(Some(rc_info));
}

/// Get the next PoX recipients in the Nakamoto epoch.
/// This is a little different than epoch 2.x:
/// * we're guaranteed to have an anchor block
/// * we pre-compute the reward set at the start of the prepare phase, so we only need to load it
/// up here at the start of the reward phase.
pub fn get_nakamoto_next_recipients(
    sortition_tip: &BlockSnapshot,
    sort_db: &mut SortitionDB,
    burnchain: &Burnchain,
) -> Result<Option<RewardSetInfo>, Error> {
    let reward_cycle_info = if burnchain.is_reward_cycle_start(sortition_tip.block_height + 1) {
        // load up new reward cycle info so we can start using *that*
        let prepare_phase_sortitions =
            find_prepare_phase_sortitions(sort_db, burnchain, &sortition_tip.parent_sortition_id)?;

        // NOTE: this must panic because Nakamoto's first reward cycle has stackers
        let first_sn = prepare_phase_sortitions
            .first()
            .expect("FATAL: unreachable: no prepare-phase sortitions at start of reward cycle");

        debug!("Get pre-processed reward set";
               "sortition_id" => %first_sn.sortition_id);

        // NOTE: don't panic here. The only caller of this method is a stacks-node miner,
        //  and they *may* have invoked this before they've processed the prepare phase.
        //  That's recoverable by simply waiting to mine until they've processed those
        //   blocks.
        let reward_set =
            SortitionDB::get_preprocessed_reward_set(sort_db.conn(), &first_sn.sortition_id)?
                .ok_or_else(|| {
                    warn!(
                        "No preprocessed reward set found";
                        "reward_cycle_start" => sortition_tip.block_height + 1,
                        "first_prepare_sortition_id" => %first_sn.sortition_id
                    );
                    Error::PoXNotProcessedYet
                })?;
        Some(reward_set)
    } else {
        None
    };
    sort_db
        .get_next_block_recipients(burnchain, sortition_tip, reward_cycle_info.as_ref())
        .map_err(Error::from)
}

impl<
        'a,
        T: BlockEventDispatcher,
        N: CoordinatorNotices,
        U: RewardSetProvider,
        CE: CostEstimator + ?Sized,
        FE: FeeEstimator + ?Sized,
        B: BurnchainHeaderReader,
    > ChainsCoordinator<'a, T, N, U, CE, FE, B>
{
    /// Check to see if we're in the last of the 2.x epochs, and we have the first PoX anchor block
    /// for epoch 3.
    /// NOTE: the first block in epoch3 must be after the first block in the reward phase, so as
    /// to ensure that the PoX stackers have been selected for this cycle.  This means that we
    /// don't proceed to process Nakamoto blocks until the reward cycle has begun.  Also, the last
    /// reward cycle of epoch2 _must_ be PoX so we have stackers who can sign.
    pub fn can_process_nakamoto(&mut self) -> Result<bool, Error> {
        let canonical_sortition_tip = self
            .canonical_sortition_tip
            .clone()
            .expect("FAIL: checking epoch status, but we don't have a canonical sortition tip");

        let canonical_sn =
            SortitionDB::get_block_snapshot(self.sortition_db.conn(), &canonical_sortition_tip)?
                .expect("FATAL: canonical sortition tip has no sortition");

        // what epoch are we in?
        let cur_epoch =
            SortitionDB::get_stacks_epoch(self.sortition_db.conn(), canonical_sn.block_height)?
                .unwrap_or_else(|| {
                    panic!(
                        "BUG: no epoch defined at height {}",
                        canonical_sn.block_height
                    )
                });

        if cur_epoch.epoch_id < StacksEpochId::Epoch30 {
            return Ok(false);
        }

        // in epoch3
        let all_epochs = SortitionDB::get_stacks_epochs(self.sortition_db.conn())?;
        let epoch_3_idx = StacksEpoch::find_epoch_by_id(&all_epochs, StacksEpochId::Epoch30)
            .expect("FATAL: epoch3 not defined");

        let epoch3 = &all_epochs[epoch_3_idx];
        let first_epoch3_reward_cycle = self
            .burnchain
            .block_height_to_reward_cycle(epoch3.start_height)
            .expect("FATAL: epoch3 block height has no reward cycle");

        // only proceed if we have processed the _anchor block_ for this reward cycle
        let handle_conn = self.sortition_db.index_handle(&canonical_sortition_tip);
        let last_processed_rc = handle_conn.get_last_processed_reward_cycle()?;
        Ok(last_processed_rc >= first_epoch3_reward_cycle)
    }

    /// This is the main loop body for the coordinator in epoch 3.
    /// Returns true if the coordinator is still running.
    /// Returns false otherwise.
    pub fn handle_comms_nakamoto(
        &mut self,
        comms: &CoordinatorReceivers,
        miner_status: Arc<Mutex<MinerStatus>>,
    ) -> bool {
        // timeout so that we handle Ctrl-C a little gracefully
        let bits = comms.wait_on();
        if (bits & (CoordinatorEvents::NEW_STACKS_BLOCK as u8)) != 0 {
            signal_mining_blocked(miner_status.clone());
            debug!("Received new Nakamoto stacks block notice");
            match self.handle_new_nakamoto_stacks_block() {
                Ok(new_anchor_block_opt) => {
                    if let Some(bhh) = new_anchor_block_opt {
                        debug!(
                            "Found next PoX anchor block, waiting for reward cycle processing";
                            "pox_anchor_block_hash" => %bhh
                        );
                    }
                }
                Err(e) => {
                    warn!("Error processing new stacks block: {:?}", e);
                }
            }

            signal_mining_ready(miner_status.clone());
        }
        if (bits & (CoordinatorEvents::NEW_BURN_BLOCK as u8)) != 0 {
            signal_mining_blocked(miner_status.clone());
            debug!("Received new burn block notice");
            match self.handle_new_nakamoto_burnchain_block() {
                Ok(can_proceed) => {
                    if !can_proceed {
                        error!("Missing canonical anchor block",);
                    }
                }
                Err(e) => {
                    warn!("Error processing new burn block: {:?}", e);
                }
            }
            signal_mining_ready(miner_status.clone());
        }
        if (bits & (CoordinatorEvents::STOP as u8)) != 0 {
            signal_mining_blocked(miner_status.clone());
            debug!("Received stop notice");
            return false;
        }

        true
    }

    /// Handle one or more new Nakamoto Stacks blocks.
    /// If we process a PoX anchor block, then return its block hash.  This unblocks processing the
    /// next reward cycle's burnchain blocks.  Subsequent calls to this function will terminate
    /// with Some(pox-anchor-block-hash) until the reward cycle info is processed in the sortition
    /// DB.
    pub fn handle_new_nakamoto_stacks_block(&mut self) -> Result<Option<BlockHeaderHash>, Error> {
        let canonical_sortition_tip = self.canonical_sortition_tip.clone().expect(
            "FAIL: processing a new Stacks block, but don't have a canonical sortition tip",
        );

        loop {
            // process at most one block per loop pass
            let mut sortdb_handle = self
                .sortition_db
                .tx_handle_begin(&canonical_sortition_tip)?;

            let mut processed_block_receipt = match NakamotoChainState::process_next_nakamoto_block(
                &mut self.chain_state_db,
                &mut sortdb_handle,
                self.dispatcher,
            ) {
                Ok(receipt_opt) => receipt_opt,
                Err(ChainstateError::InvalidStacksBlock(msg)) => {
                    warn!("Encountered invalid block: {}", &msg);

                    // try again
                    self.notifier.notify_stacks_block_processed();
                    increment_stx_blocks_processed_counter();
                    continue;
                }
                Err(ChainstateError::NetError(NetError::DeserializeError(msg))) => {
                    // happens if we load a zero-sized block (i.e. an invalid block)
                    warn!("Encountered invalid block (codec error): {}", &msg);

                    // try again
                    self.notifier.notify_stacks_block_processed();
                    increment_stx_blocks_processed_counter();
                    continue;
                }
                Err(e) => {
                    // something else happened
                    return Err(e.into());
                }
            };

            sortdb_handle.commit()?;

            let Some(block_receipt) = processed_block_receipt.take() else {
                // out of blocks
                debug!("No more blocks to process (no receipts)");
                break;
            };

            if block_receipt.signers_updated {
                // notify p2p thread via globals
                self.refresh_stacker_db
                    .store(true, std::sync::atomic::Ordering::SeqCst);
            }

            let block_hash = block_receipt.header.anchored_header.block_hash();
            let (
                canonical_stacks_block_id,
                canonical_stacks_block_height,
                canonical_stacks_consensus_hash,
            ) = {
                let nakamoto_header = block_receipt
                    .header
                    .anchored_header
                    .as_stacks_nakamoto()
                    .expect("FATAL: unreachable: processed a non-Nakamoto block");

                (
                    nakamoto_header.block_id(),
                    nakamoto_header.chain_length,
                    nakamoto_header.consensus_hash.clone(),
                )
            };

            debug!("Bump blocks processed ({})", &canonical_stacks_block_id);

            self.notifier.notify_stacks_block_processed();
            increment_stx_blocks_processed_counter();

            // process Atlas events
            Self::process_atlas_attachment_events(
                self.atlas_db.as_mut(),
                &self.atlas_config,
                &block_receipt,
                canonical_stacks_block_height,
            );

            // update cost estimator
            if let Some(ref mut estimator) = self.cost_estimator {
                let stacks_epoch = self
                    .sortition_db
                    .index_conn()
                    .get_stacks_epoch_by_epoch_id(&block_receipt.evaluated_epoch)
                    .expect("Could not find a stacks epoch.");
                estimator.notify_block(
                    &block_receipt.tx_receipts,
                    &stacks_epoch.block_limit,
                    &stacks_epoch.epoch_id,
                );
            }

            // update fee estimator
            if let Some(ref mut estimator) = self.fee_estimator {
                let stacks_epoch = self
                    .sortition_db
                    .index_conn()
                    .get_stacks_epoch_by_epoch_id(&block_receipt.evaluated_epoch)
                    .expect("Could not find a stacks epoch.");
                if let Err(e) = estimator.notify_block(&block_receipt, &stacks_epoch.block_limit) {
                    warn!("FeeEstimator failed to process block receipt";
                          "stacks_block" => %block_hash,
                          "stacks_height" => %block_receipt.header.stacks_block_height,
                          "error" => %e);
                }
            }

            let stacks_sn = SortitionDB::get_block_snapshot_consensus(
                &self.sortition_db.conn(),
                &canonical_stacks_consensus_hash,
            )?
            .unwrap_or_else(|| {
                panic!(
                    "FATAL: unreachable: consensus hash {} has no snapshot",
                    &canonical_stacks_consensus_hash
                )
            });

            // are we in the prepare phase?
            if !self.burnchain.is_in_prepare_phase(stacks_sn.block_height) {
                // next ready stacks block
                continue;
            }

            // is the upcoming reward cycle processed yet?
            let current_reward_cycle = self
                .burnchain
                .block_height_to_reward_cycle(stacks_sn.block_height)
                .unwrap_or_else(|| {
                    panic!("FATAL: unreachable: burnchain block height has no reward cycle")
                });

            let last_processed_reward_cycle = {
                let ic = self.sortition_db.index_handle(&canonical_sortition_tip);
                ic.get_last_processed_reward_cycle()?
            };

            if last_processed_reward_cycle > current_reward_cycle {
                // already processed upcoming reward cycle
                continue;
            }

            // This is the first Stacks block in the prepare phase for the next reward cycle.
            // Pause here and process the next sortitions
            debug!("Process next reward cycle's sortitions");
            self.handle_new_nakamoto_burnchain_block()?;
            debug!("Processed next reward cycle's sortitions");
        }

        // no PoX anchor block found
        Ok(None)
    }

    /// Given a burnchain header, find the PoX reward cycle info
    fn get_nakamoto_reward_cycle_info(
        &mut self,
        block_height: u64,
    ) -> Result<Option<RewardCycleInfo>, Error> {
        let sortition_tip_id = self
            .canonical_sortition_tip
            .as_ref()
            .expect("FATAL: Processing anchor block, but no known sortition tip");

        get_nakamoto_reward_cycle_info(
            block_height,
            sortition_tip_id,
            &self.burnchain,
            &mut self.chain_state_db,
            &mut self.sortition_db,
            &self.reward_set_provider,
        )
    }

    /// Find sortitions to process.
    /// Returns the last processed ancestor of `cursor`, and any unprocessed burnchain blocks
    fn find_sortitions_to_process(
        &self,
        mut cursor: BurnchainHeaderHash,
    ) -> Result<(SortitionId, VecDeque<BurnchainBlockData>), Error> {
        let mut sortitions_to_process = VecDeque::new();
        let last_processed_ancestor = loop {
            if let Some(found_sortition) = self.sortition_db.is_sortition_processed(&cursor)? {
                debug!(
                    "Ancestor sortition {} of block {} is processed",
                    &found_sortition, &cursor
                );
                break found_sortition;
            }

            let current_block =
                BurnchainDB::get_burnchain_block(&self.burnchain_blocks_db.conn(), &cursor)
                    .map_err(|e| {
                        warn!(
                            "ChainsCoordinator: could not retrieve block burnhash={}",
                            &cursor
                        );
                        Error::NonContiguousBurnchainBlock(e)
                    })?;

            debug!(
                "Unprocessed block: ({}, {})",
                &current_block.header.block_hash.to_string(),
                current_block.header.block_height
            );

            let parent = current_block.header.parent_block_hash.clone();
            sortitions_to_process.push_front(current_block);
            cursor = parent;
        };
        Ok((last_processed_ancestor, sortitions_to_process))
    }

    /// Process the next-available burnchain block, if possible.
    /// Burnchain blocks can only be processed for the last-known PoX reward set, which is to say,
    /// burnchain block processing can be blocked on the unavailability of the next PoX anchor
    /// block.  If the next PoX anchor block is not available, then no burnchain block processing
    /// happens, and this function returns false.  It returns true otherwise.
    ///
    /// Returns Err(..) if an error occurred while processing (i.e. a DB error).
    pub fn handle_new_nakamoto_burnchain_block(&mut self) -> Result<bool, Error> {
        // highest burnchain block we've downloaded
        let canonical_burnchain_tip = self.burnchain_blocks_db.get_canonical_chain_tip()?;

        debug!("Handle new canonical burnchain tip";
               "height" => %canonical_burnchain_tip.block_height,
               "block_hash" => %canonical_burnchain_tip.block_hash.to_string());

        // Retrieve all the direct ancestors of this block with an unprocessed sortition
        let (mut last_processed_ancestor, sortitions_to_process) =
            self.find_sortitions_to_process(canonical_burnchain_tip.block_hash.clone())?;
        let dbg_burn_header_hashes: Vec<_> = sortitions_to_process
            .iter()
            .map(|block| {
                format!(
                    "({}, {})",
                    &block.header.block_hash.to_string(),
                    block.header.block_height
                )
            })
            .collect();

        debug!(
            "Unprocessed burn chain blocks: {:?}",
            &dbg_burn_header_hashes
        );

        // Unlike in Stacks 2.x, there can be neither chain reorgs nor PoX reorgs unless Bitcoin itself
        // reorgs.  But if this happens, then we will have already found the set of
        // (newly-canonical) burnchain blocks which lack sortitions -- they'll be in
        // `sortitions_to_process`.  So, we can proceed to process all outstanding sortitions until
        // we come across a PoX anchor block that we don't have yet.
        for unprocessed_block in sortitions_to_process.into_iter() {
            let BurnchainBlockData { header, ops } = unprocessed_block;
            let reward_cycle = self
                .burnchain
                .block_height_to_reward_cycle(header.block_height)
                .unwrap_or(u64::MAX);

            debug!(
                "Process burn block {} reward cycle {} in {}",
                header.block_height, reward_cycle, &self.burnchain.working_dir,
            );

            info!(
                "Process burn block {} reward cycle {} in {}",
                header.block_height, reward_cycle, &self.burnchain.working_dir;
                "in_prepare_phase" => self.burnchain.is_in_prepare_phase(header.block_height),
                "is_rc_start" => self.burnchain.is_reward_cycle_start(header.block_height),
                "is_prior_in_prepare_phase" => self.burnchain.is_in_prepare_phase(header.block_height.saturating_sub(2)),
            );

            // calculate paid rewards during this burnchain block if we announce
            //  to an events dispatcher
            let paid_rewards = if self.dispatcher.is_some() {
                calculate_paid_rewards(&ops)
            } else {
                PaidRewards {
                    pox: vec![],
                    burns: 0,
                }
            };

            if self.burnchain.is_in_prepare_phase(header.block_height) {
                // try to eagerly load up the reward cycle information, so we can persist it and
                // make it available to signers.  If we're at the _end_ of the prepare phase, then
                // we have no choice but to block.
                let reward_cycle_info = self.get_nakamoto_reward_cycle_info(header.block_height)?;
                if let Some(rc_info) = reward_cycle_info {
                    // in nakamoto, if we have any reward cycle info at all, it will be known.
                    assert!(
                        rc_info.known_selected_anchor_block().is_some(),
                        "FATAL: unknown PoX anchor block in Nakamoto"
                    );
                }
            }

            let reward_cycle_info = if self.burnchain.is_reward_cycle_start(header.block_height) {
                // we're at the end of the prepare phase, so we'd better have obtained the reward
                // cycle info of we must block.
                // N.B. it's `- 2` because `is_reward_cycle_start` implies that `block_height % reward_cycle_length == 1`,
                // but this call needs `block_height % reward_cycle_length == reward_cycle_length - 1` -- i.e. `block_height`
                // must be the last block height in the last reward cycle.
                let reward_cycle_info =
                    self.get_nakamoto_reward_cycle_info(header.block_height - 2)?;
                if let Some(rc_info) = reward_cycle_info.as_ref() {
                    // in nakamoto, if we have any reward cycle info at all, it will be known.
                    assert!(
                        rc_info.known_selected_anchor_block().is_some(),
                        "FATAL: unknown PoX anchor block in Nakamoto"
                    );
                } else {
                    // have to block -- we don't have the reward cycle information
                    debug!("Do not yet have PoX anchor block for next reward cycle -- no anchor block found";
                           "next_reward_cycle" => self.burnchain.block_height_to_reward_cycle(header.block_height),
                           "reward_cycle_end" => header.block_height - 2
                    );
                    return Ok(false);
                }
                reward_cycle_info
            } else {
                // not starting a reward cycle anyway
                None
            };

            // process next sortition
            let dispatcher_ref = &self.dispatcher;
            let (next_snapshot, _) = self
                .sortition_db
                .evaluate_sortition(
                    &header,
                    ops,
                    &self.burnchain,
                    &last_processed_ancestor,
                    reward_cycle_info,
                    |reward_set_info| {
                        if let Some(dispatcher) = dispatcher_ref {
                            dispatcher_announce_burn_ops(
                                *dispatcher,
                                &header,
                                paid_rewards,
                                reward_set_info,
                            );
                        }
                    },
                )
                .map_err(|e| {
                    error!("ChainsCoordinator: unable to evaluate sortition: {:?}", e);
                    Error::FailedToProcessSortition(e)
                })?;

            // mark this burn block as processed in the nakamoto chainstate
            let tx = self.chain_state_db.staging_db_tx_begin()?;
            NakamotoChainState::set_burn_block_processed(&tx, &next_snapshot.consensus_hash)?;
            tx.commit().map_err(DBError::SqliteError)?;

            let sortition_id = next_snapshot.sortition_id;

            self.notifier.notify_sortition_processed();

            debug!(
                "Sortition processed";
                "sortition_id" => &sortition_id.to_string(),
                "burn_header_hash" => &next_snapshot.burn_header_hash.to_string(),
                "burn_height" => next_snapshot.block_height
            );

            // always bump canonical sortition tip:
            //   if this code path is invoked, the canonical burnchain tip
            //   has moved, so we should move our canonical sortition tip as well.
            self.canonical_sortition_tip = Some(sortition_id.clone());
            last_processed_ancestor = sortition_id;
        }

        Ok(true)
    }
}<|MERGE_RESOLUTION|>--- conflicted
+++ resolved
@@ -129,15 +129,6 @@
             return Err(Error::PoXAnchorBlockRequired);
         };
 
-<<<<<<< HEAD
-        let cur_epoch = SortitionDB::get_stacks_epoch(sortdb.conn(), cycle_start_burn_height)?
-            .unwrap_or_else(|| {
-                panic!(
-                    "FATAL: no epoch defined for burn height {}",
-                    cycle_start_burn_height
-                )
-            });
-=======
         let Some(reward_set) = NakamotoChainState::get_reward_set(
             chainstate.db(),
             &reward_set_block.index_block_hash(),
@@ -151,7 +142,6 @@
             );
             return Err(Error::PoXAnchorBlockRequired);
         };
->>>>>>> 2d4d9bda
 
         // This method should only ever called if the current reward cycle is a nakamoto reward cycle
         //  (i.e., its reward set is fetched for determining signer sets (and therefore agg keys).
