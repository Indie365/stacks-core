--- conflicted
+++ resolved
@@ -133,14 +133,8 @@
     util::hash::Sha256Sum, version_string,
 };
 
-<<<<<<< HEAD
-=======
-use crate::util_lib::boot::boot_code_id;
-
 use super::connection::AsyncRequests;
-use super::{RPCPoxCurrentCycleInfo, RPCPoxNextCycleInfo};
-
->>>>>>> b50a5f87
+
 pub const STREAM_CHUNK_SIZE: u64 = 4096;
 
 #[derive(Default)]
@@ -1263,45 +1257,6 @@
         response.send(http, fd).map(|_| ())
     }
 
-<<<<<<< HEAD
-    fn handle_validate_block_proposal<W: Write>(
-        http: &mut StacksHttp,
-        fd: &mut W,
-        req: &HttpRequestType,
-        chainstate: &mut StacksChainState,
-        sortdb: &SortitionDB,
-        block_proposal: &BlockProposal,
-        //validator_key: Option<&Secp256k1PrivateKey>,
-        //signing_contract: Option<&QualifiedContractIdentifier>,
-        _options: &ConnectionOptions,
-        canonical_stacks_tip_height: u64,
-    ) -> Result<(), net_error> {
-        let response_metadata =
-            HttpResponseMetadata::from_http_request_type(req, Some(canonical_stacks_tip_height));
-
-        // Validating a block can take a while...
-        // Only service requests from local loopback addresses to mitigate denial-of-service risk
-        let response = if http.is_loopback() {
-            match block_proposal.validate(chainstate, &sortdb.index_conn()) {
-                Ok(_) => {
-                    //let signature = block_proposal.sign(validator_key, signing_contract.clone());
-                    let signature = [0; 65];
-                    HttpResponseType::BlockProposalValid {
-                        metadata: response_metadata,
-                        signature,
-                    }
-                }
-                Err(e) => HttpResponseType::BlockProposalInvalid {
-                    metadata: response_metadata,
-                    error_message: e.to_string(),
-                },
-            }
-        } else {
-            HttpResponseType::Forbidden(response_metadata, String::from("Invalid sender"))
-        };
-
-        response.send(http, fd)
-=======
     fn handle_validate_block_proposal(
         metadata: HttpResponseMetadata,
         block_proposal: BlockProposal,
@@ -1336,7 +1291,6 @@
         }
 
         HttpResponseType::BlockProposalOk { metadata }
->>>>>>> b50a5f87
     }
 
     /// Handle a GET on an existing account, given the current chain tip.  Optionally supplies a
@@ -3104,17 +3058,19 @@
                 None
             }
             HttpRequestType::BlockProposal(req_md, proposal) => {
-                //let validator_key = self.connection.options.subnet_validator.as_ref();
-                //let signing_contract = self.connection.options.subnet_signing_contract.as_ref();
                 let resp_md = HttpResponseMetadata::from_req_metadata(
                     &req_md,
                     Some(network.burnchain_tip.canonical_stacks_tip_height),
                 );
-                let response = ConversationHttp::handle_validate_block_proposal(
-                    resp_md,
-                    proposal,
-                    &self.connection.options,
-                );
+                let response = if self.connection.protocol.is_loopback() {
+                    ConversationHttp::handle_validate_block_proposal(
+                        resp_md,
+                        proposal,
+                        &self.connection.options,
+                    )
+                } else {
+                    HttpResponseType::Forbidden(resp_md, String::from("Invalid sender"))
+                };
 
                 response.send(&mut self.connection.protocol, &mut reply)?;
                 None
